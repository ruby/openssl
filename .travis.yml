--- conflicted
+++ resolved
@@ -17,21 +17,11 @@
 matrix:
   fast_finish: true
   include:
-<<<<<<< HEAD
-    - env: RUBY_VERSION=ruby-2.3 OPENSSL_VERSION=openssl-1.0.1
     - env: RUBY_VERSION=ruby-2.3 OPENSSL_VERSION=openssl-1.0.2
-    - env: RUBY_VERSION=ruby-2.3 OPENSSL_VERSION=openssl-1.1.0
-    - env: RUBY_VERSION=ruby-2.3 OPENSSL_VERSION=libressl-2.3
-    - env: RUBY_VERSION=ruby-2.3 OPENSSL_VERSION=libressl-2.4
-    - env: RUBY_VERSION=ruby-2.3 OPENSSL_VERSION=libressl-2.5
-=======
-    - env: RUBY_VERSION=ruby-2.3 OPENSSL_VERSION=openssl-1.0.2
-    - env: RUBY_VERSION=ruby-2.4 OPENSSL_VERSION=openssl-1.0.0
     - env: RUBY_VERSION=ruby-2.4 OPENSSL_VERSION=openssl-1.0.1
     - env: RUBY_VERSION=ruby-2.4 OPENSSL_VERSION=openssl-1.0.2
     - env: RUBY_VERSION=ruby-2.4 OPENSSL_VERSION=openssl-1.1.0
     - env: RUBY_VERSION=ruby-2.4 OPENSSL_VERSION=libressl-2.3
     - env: RUBY_VERSION=ruby-2.4 OPENSSL_VERSION=libressl-2.4
     - env: RUBY_VERSION=ruby-2.4 OPENSSL_VERSION=libressl-2.5
->>>>>>> 74f166f4
   allow_failures: