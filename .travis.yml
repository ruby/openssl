language: c
sudo: required
group: edge
dist: trusty
services:
  - docker
before_install:
  - sudo apt-get -qq update
install:
  - sudo sh -c "curl -L https://github.com/docker/compose/releases/download/1.8.0/docker-compose-`uname -s`-`uname -m` > /usr/local/bin/docker-compose"
  - sudo chmod +x /usr/local/bin/docker-compose
script:
  - docker -v
  - docker-compose -v
  - docker-compose build --no-cache
  - docker-compose run test
matrix:
  fast_finish: true
  include:
    - env: RUBY_VERSION=ruby-2.3 OPENSSL_VERSION=openssl-1.0.2
<<<<<<< HEAD
    - env: RUBY_VERSION=ruby-2.4 OPENSSL_VERSION=openssl-1.0.1
    - env: RUBY_VERSION=ruby-2.4 OPENSSL_VERSION=openssl-1.0.2
    - env: RUBY_VERSION=ruby-2.4 OPENSSL_VERSION=openssl-1.1.0
    - env: RUBY_VERSION=ruby-2.4 OPENSSL_VERSION=libressl-2.5
    - env: RUBY_VERSION=ruby-2.4 OPENSSL_VERSION=libressl-2.6
=======
    - env: RUBY_VERSION=ruby-2.4 OPENSSL_VERSION=openssl-1.0.2
    - env: RUBY_VERSION=ruby-2.5 OPENSSL_VERSION=openssl-1.0.0
    - env: RUBY_VERSION=ruby-2.5 OPENSSL_VERSION=openssl-1.0.1
    - env: RUBY_VERSION=ruby-2.5 OPENSSL_VERSION=openssl-1.0.2
    - env: RUBY_VERSION=ruby-2.5 OPENSSL_VERSION=openssl-1.1.0
    - env: RUBY_VERSION=ruby-2.5 OPENSSL_VERSION=openssl-1.1.1
    - env: RUBY_VERSION=ruby-2.5 OPENSSL_VERSION=libressl-2.3
    - env: RUBY_VERSION=ruby-2.5 OPENSSL_VERSION=libressl-2.4
    - env: RUBY_VERSION=ruby-2.5 OPENSSL_VERSION=libressl-2.5
    - env: RUBY_VERSION=ruby-2.5 OPENSSL_VERSION=libressl-2.6
    - env: RUBY_VERSION=ruby-2.5 OPENSSL_VERSION=libressl-2.7
>>>>>>> a1e8aaca
    - language: ruby
      rvm: ruby-head
      before_install:
        - "rake install_dependencies"
      script:
        - "rake compile -- --enable-debug"
        - "rake test"
  allow_failures:
    - language: ruby
      rvm: ruby-head
    - env: RUBY_VERSION=ruby-2.5 OPENSSL_VERSION=openssl-1.1.1<|MERGE_RESOLUTION|>--- conflicted
+++ resolved
@@ -18,25 +18,14 @@
   fast_finish: true
   include:
     - env: RUBY_VERSION=ruby-2.3 OPENSSL_VERSION=openssl-1.0.2
-<<<<<<< HEAD
-    - env: RUBY_VERSION=ruby-2.4 OPENSSL_VERSION=openssl-1.0.1
     - env: RUBY_VERSION=ruby-2.4 OPENSSL_VERSION=openssl-1.0.2
-    - env: RUBY_VERSION=ruby-2.4 OPENSSL_VERSION=openssl-1.1.0
-    - env: RUBY_VERSION=ruby-2.4 OPENSSL_VERSION=libressl-2.5
-    - env: RUBY_VERSION=ruby-2.4 OPENSSL_VERSION=libressl-2.6
-=======
-    - env: RUBY_VERSION=ruby-2.4 OPENSSL_VERSION=openssl-1.0.2
-    - env: RUBY_VERSION=ruby-2.5 OPENSSL_VERSION=openssl-1.0.0
     - env: RUBY_VERSION=ruby-2.5 OPENSSL_VERSION=openssl-1.0.1
     - env: RUBY_VERSION=ruby-2.5 OPENSSL_VERSION=openssl-1.0.2
     - env: RUBY_VERSION=ruby-2.5 OPENSSL_VERSION=openssl-1.1.0
     - env: RUBY_VERSION=ruby-2.5 OPENSSL_VERSION=openssl-1.1.1
-    - env: RUBY_VERSION=ruby-2.5 OPENSSL_VERSION=libressl-2.3
-    - env: RUBY_VERSION=ruby-2.5 OPENSSL_VERSION=libressl-2.4
     - env: RUBY_VERSION=ruby-2.5 OPENSSL_VERSION=libressl-2.5
     - env: RUBY_VERSION=ruby-2.5 OPENSSL_VERSION=libressl-2.6
     - env: RUBY_VERSION=ruby-2.5 OPENSSL_VERSION=libressl-2.7
->>>>>>> a1e8aaca
     - language: ruby
       rvm: ruby-head
       before_install:
