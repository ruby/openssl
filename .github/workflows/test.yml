name: CI

on: [push, pull_request]

jobs:
  ruby-versions:
    uses: ruby/actions/.github/workflows/ruby_versions.yml@master
    with:
      engine: cruby-truffleruby
<<<<<<< HEAD
      min_version: 2.7
=======
      min_version: 2.6
>>>>>>> 3cd3c27c
  test:
    needs: ruby-versions
    name: >-
      ${{ matrix.os }} ${{ matrix.ruby }}
    runs-on: ${{ matrix.os }}
    strategy:
      fail-fast: false
      matrix:
        # ubuntu-22.04 uses OpenSSL 3.0, ubuntu-20.04 uses OpenSSL 1.1.1
        os: [ ubuntu-22.04, ubuntu-20.04, macos-latest, windows-latest ]
        ruby: ${{ fromJson(needs.ruby-versions.outputs.versions) }}
        exclude:
          # uses non-standard MSYS2 OpenSSL 3 package
          - { os: windows-latest, ruby: head }
          - { os: windows-latest, ruby: truffleruby }
          - { os: windows-latest, ruby: truffleruby-head }
          - { os: macos-latest,   ruby: truffleruby }
          - { os: ubuntu-20.04,   ruby: truffleruby }
        include:
          - { os: windows-latest, ruby: ucrt }
          - { os: windows-latest, ruby: mswin }

    steps:
      - name: repo checkout
        uses: actions/checkout@v4

      - name: load ruby
        uses: ruby/setup-ruby@v1
        with:
          ruby-version: ${{ matrix.ruby }}

      - name: depends
        run:  bundle install

      # Enable the verbose option in mkmf.rb to print the compiling commands.
      - name: enable mkmf verbose
        run:  echo "MAKEFLAGS=V=1" >> $GITHUB_ENV
        if: runner.os == 'Linux' || runner.os == 'macOS'

      - name: set flags to check compiler warnings.
        run:  echo "RUBY_OPENSSL_EXTCFLAGS=-Werror" >> $GITHUB_ENV
        if: ${{ !matrix.skip-warnings }}

<<<<<<< HEAD
      # Enable provider search path for OpenSSL 3.0 in MSYS2.
      # Remove when Ruby 3.2 build is updated
      - name: enable windows provider search path
        run: echo "OPENSSL_MODULES=$($env:RI_DEVKIT)\$($env:MSYSTEM_PREFIX)\lib\ossl-modules" >> $env:GITHUB_ENV
        if: runner.os == 'Windows' && matrix.ruby == '3.2'

=======
>>>>>>> 3cd3c27c
      - name: compile
        run:  rake compile

      - name: test
        run:  rake test TESTOPTS="-v --no-show-detail-immediately"
        timeout-minutes: 5

  test-openssls:
    name: >-
      ${{ matrix.openssl }} ${{ matrix.name-extra || '' }}
    runs-on: ${{ matrix.os }}
    strategy:
      fail-fast: false
      matrix:
        os: [ ubuntu-latest ]
        ruby: [ "3.0" ]
        openssl:
          # https://www.openssl.org/source/
          - openssl-1.0.2u # EOL
          - openssl-1.1.0l # EOL
<<<<<<< HEAD
          - openssl-1.1.1v
          - openssl-3.0.10
          - openssl-3.1.2
=======
          - openssl-1.1.1w # EOL
          - openssl-3.0.13
          - openssl-3.1.5
          - openssl-3.2.1
          - openssl-3.3.0
>>>>>>> 3cd3c27c
          # http://www.libressl.org/releases.html
          - libressl-3.1.5 # EOL
          - libressl-3.2.7 # EOL
          - libressl-3.3.6 # EOL
          - libressl-3.4.3 # EOL
          - libressl-3.5.3 # EOL
<<<<<<< HEAD
          - libressl-3.6.3
          - libressl-3.7.3
          - libressl-3.8.0 # Development release
        fips-enabled: [ false ]
        include:
          - { os: ubuntu-latest, ruby: "3.0", openssl: openssl-3.0.10, fips-enabled: true, append-configure: 'enable-fips', name-extra: 'fips' }
          - { os: ubuntu-latest, ruby: "3.0", openssl: openssl-3.1.2, fips-enabled: true, append-configure: 'enable-fips', name-extra: 'fips' }
          - { os: ubuntu-latest, ruby: "3.0", openssl: openssl-head, git: 'git://git.openssl.org/openssl.git', branch: 'master' }
          - { os: ubuntu-latest, ruby: "3.0", openssl: openssl-head, git: 'git://git.openssl.org/openssl.git', branch: 'master', fips-enabled: true, append-configure: 'enable-fips', name-extra: 'fips' }
=======
          - libressl-3.6.3 # EOL
          - libressl-3.7.3 # EOL
          - libressl-3.8.4
          - libressl-3.9.1
>>>>>>> 3cd3c27c
    steps:
      - name: repo checkout
        uses: actions/checkout@v4

      - name: prepare openssl
        run: |
          # Enable Bash debugging option temporarily for debugging use.
          set -x
          mkdir -p tmp/build-openssl && cd tmp/build-openssl
          case ${{ matrix.openssl }} in
          openssl-*)
            if [ -z "${{ matrix.git }}" ]; then
              curl -OL https://ftp.openssl.org/source/${{ matrix.openssl }}.tar.gz
              tar xf ${{ matrix.openssl }}.tar.gz && cd ${{ matrix.openssl }}
            else
              git clone -b ${{ matrix.branch }} --depth 1 ${{ matrix.git }} ${{ matrix.openssl }}
              cd ${{ matrix.openssl }}
              # Log the commit hash.
              echo "Git commit: $(git rev-parse HEAD)"
            fi
            # shared is required for 1.0.x.
            ./Configure --prefix=$HOME/.openssl/${{ matrix.openssl }} --libdir=lib \
                shared linux-x86_64 ${{ matrix.append-configure }}
            make depend
            ;;
          libressl-*)
            curl -OL https://ftp.openbsd.org/pub/OpenBSD/LibreSSL/${{ matrix.openssl }}.tar.gz
            tar xf ${{ matrix.openssl }}.tar.gz && cd ${{ matrix.openssl }}
            ./configure --prefix=$HOME/.openssl/${{ matrix.openssl }}
            ;;
          *)
            false
            ;;
          esac
          make -j4
          make install_sw

      - name: prepare openssl fips
        run: make install_fips
        working-directory: tmp/build-openssl/${{ matrix.openssl }}
        if: matrix.fips-enabled

      - name: set the open installed directory
        run: >
          sed -e "s|OPENSSL_DIR|$HOME/.openssl/${{ matrix.openssl }}|"
          test/openssl/fixtures/ssl/openssl_fips.cnf.tmpl >
          test/openssl/fixtures/ssl/openssl_fips.cnf
        if: matrix.fips-enabled

      - name: set openssl config file path for fips.
        run: echo "OPENSSL_CONF=$(pwd)/test/openssl/fixtures/ssl/openssl_fips.cnf" >> $GITHUB_ENV
        if: matrix.fips-enabled

      - name: load ruby
        uses: ruby/setup-ruby@v1
        with:
          ruby-version: ${{ matrix.ruby }}

      - name: depends
        run:  bundle install

      - name: enable mkmf verbose
        run:  echo "MAKEFLAGS=V=1" >> $GITHUB_ENV
        if: runner.os == 'Linux' || runner.os == 'macOS'

      - name: set flags to check compiler warnings.
        run:  echo "RUBY_OPENSSL_EXTCFLAGS=-Werror" >> $GITHUB_ENV
        if: ${{ !matrix.skip-warnings }}

      - name: compile
        run:  rake compile -- --with-openssl-dir=$HOME/.openssl/${{ matrix.openssl }}

      - name: test
        run:  rake test TESTOPTS="-v --no-show-detail-immediately"
<<<<<<< HEAD
        timeout-minutes: 5
        if: ${{ !matrix.fips-enabled }}

      # Run only the passing tests on the FIPS module as a temporary workaround.
      # TODO Fix other tests, and run all the tests on FIPS module.
      - name: test on fips module
        run:  |
          rake test_fips TESTOPTS="-v --no-show-detail-immediately"
        if: matrix.fips-enabled
=======
        timeout-minutes: 5
>>>>>>> 3cd3c27c
<|MERGE_RESOLUTION|>--- conflicted
+++ resolved
@@ -7,11 +7,7 @@
     uses: ruby/actions/.github/workflows/ruby_versions.yml@master
     with:
       engine: cruby-truffleruby
-<<<<<<< HEAD
       min_version: 2.7
-=======
-      min_version: 2.6
->>>>>>> 3cd3c27c
   test:
     needs: ruby-versions
     name: >-
@@ -55,15 +51,6 @@
         run:  echo "RUBY_OPENSSL_EXTCFLAGS=-Werror" >> $GITHUB_ENV
         if: ${{ !matrix.skip-warnings }}
 
-<<<<<<< HEAD
-      # Enable provider search path for OpenSSL 3.0 in MSYS2.
-      # Remove when Ruby 3.2 build is updated
-      - name: enable windows provider search path
-        run: echo "OPENSSL_MODULES=$($env:RI_DEVKIT)\$($env:MSYSTEM_PREFIX)\lib\ossl-modules" >> $env:GITHUB_ENV
-        if: runner.os == 'Windows' && matrix.ruby == '3.2'
-
-=======
->>>>>>> 3cd3c27c
       - name: compile
         run:  rake compile
 
@@ -84,39 +71,27 @@
           # https://www.openssl.org/source/
           - openssl-1.0.2u # EOL
           - openssl-1.1.0l # EOL
-<<<<<<< HEAD
-          - openssl-1.1.1v
-          - openssl-3.0.10
-          - openssl-3.1.2
-=======
           - openssl-1.1.1w # EOL
           - openssl-3.0.13
           - openssl-3.1.5
           - openssl-3.2.1
           - openssl-3.3.0
->>>>>>> 3cd3c27c
           # http://www.libressl.org/releases.html
           - libressl-3.1.5 # EOL
           - libressl-3.2.7 # EOL
           - libressl-3.3.6 # EOL
           - libressl-3.4.3 # EOL
           - libressl-3.5.3 # EOL
-<<<<<<< HEAD
-          - libressl-3.6.3
-          - libressl-3.7.3
-          - libressl-3.8.0 # Development release
+          - libressl-3.6.3 # EOL
+          - libressl-3.7.3 # EOL
+          - libressl-3.8.4
+          - libressl-3.9.1
         fips-enabled: [ false ]
         include:
           - { os: ubuntu-latest, ruby: "3.0", openssl: openssl-3.0.10, fips-enabled: true, append-configure: 'enable-fips', name-extra: 'fips' }
           - { os: ubuntu-latest, ruby: "3.0", openssl: openssl-3.1.2, fips-enabled: true, append-configure: 'enable-fips', name-extra: 'fips' }
           - { os: ubuntu-latest, ruby: "3.0", openssl: openssl-head, git: 'git://git.openssl.org/openssl.git', branch: 'master' }
           - { os: ubuntu-latest, ruby: "3.0", openssl: openssl-head, git: 'git://git.openssl.org/openssl.git', branch: 'master', fips-enabled: true, append-configure: 'enable-fips', name-extra: 'fips' }
-=======
-          - libressl-3.6.3 # EOL
-          - libressl-3.7.3 # EOL
-          - libressl-3.8.4
-          - libressl-3.9.1
->>>>>>> 3cd3c27c
     steps:
       - name: repo checkout
         uses: actions/checkout@v4
@@ -191,7 +166,6 @@
 
       - name: test
         run:  rake test TESTOPTS="-v --no-show-detail-immediately"
-<<<<<<< HEAD
         timeout-minutes: 5
         if: ${{ !matrix.fips-enabled }}
 
@@ -200,7 +174,4 @@
       - name: test on fips module
         run:  |
           rake test_fips TESTOPTS="-v --no-show-detail-immediately"
-        if: matrix.fips-enabled
-=======
-        timeout-minutes: 5
->>>>>>> 3cd3c27c
+        if: matrix.fips-enabled