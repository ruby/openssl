name: CI

on: [push, pull_request]

jobs:
  test:
    name: >-
      ${{ matrix.os }} ${{ matrix.ruby }}
    runs-on: ${{ matrix.os }}
    strategy:
      fail-fast: false
      matrix:
<<<<<<< HEAD
        os: [ ubuntu-latest, macos-latest ]
        ruby: [ head, "3.0", "2.7", "2.6" ]
=======
        # ubuntu-latest is 22.04, uses OpenSSL 3
        os: [ ubuntu-20.04, macos-latest ]
        ruby: [ head, "3.0", "2.7", "2.6", "2.5", "2.4", "2.3" ]
>>>>>>> 04acccd6
    steps:
      - name: repo checkout
        uses: actions/checkout@v3

      - name: load ruby
        uses: ruby/setup-ruby@v1
        with:
          ruby-version: ${{ matrix.ruby }}

      - name: depends
        run:  bundle install

      - name: compile
        run:  rake compile -- --enable-debug

      - name: test
        run:  rake test TESTOPTS="-v --no-show-detail-immediately" OSSL_MDEBUG=1

  test-windows:
    name: >-
      ${{ matrix.os }} ${{ matrix.ruby }}
    runs-on: ${{ matrix.os }}
    strategy:
      fail-fast: false
      matrix:
        os: [ windows-latest ]
<<<<<<< HEAD
        ruby: [ mswin, mingw, "3.0", "2.7", "2.6" ]
=======
        # current mswin build uses OpenSSL 3
        ruby: [ mingw, "3.0", "2.7", "2.6", "2.5", "2.4", "2.3" ]
>>>>>>> 04acccd6
    steps:
      - name: repo checkout
        uses: actions/checkout@v3

      - name: load ruby, install/update gcc, install openssl
        uses: MSP-Greg/setup-ruby-pkgs@v1
        with:
          ruby-version: ${{ matrix.ruby }}
          mingw: _upgrade_ openssl

      - name: depends
        run:  bundle install

      # pkg-config is disabled because it can pick up the different OpenSSL installation
      # SSL_DIR is set as needed by MSP-Greg/setup-ruby-pkgs
      # only used with mswin
      - name: compile
        run:  rake compile -- --enable-debug --without-pkg-config $env:SSL_DIR

      - name: test
        run:  rake test TESTOPTS="-v --no-show-detail-immediately" OSSL_MDEBUG=1

  test-openssls:
    name: >-
      ${{ matrix.openssl }}
    runs-on: ${{ matrix.os }}
    strategy:
      fail-fast: false
      matrix:
        os: [ ubuntu-latest ]
        ruby: [ "3.0" ]
        openssl:
          - openssl-1.0.2u # EOL
          - openssl-1.1.0l # EOL
          - openssl-1.1.1l
          - openssl-3.0.1
          - libressl-3.1.5 # EOL
          - libressl-3.2.6
          - libressl-3.3.4
    steps:
      - name: repo checkout
        uses: actions/checkout@v3

      - name: prepare openssl
        run: |
          mkdir -p tmp/build-openssl && cd tmp/build-openssl
          case ${{ matrix.openssl }} in
          openssl-*)
            curl -OL https://ftp.openssl.org/source/${{ matrix.openssl }}.tar.gz
            tar xf ${{ matrix.openssl }}.tar.gz && cd ${{ matrix.openssl }}
            # shared is required for 1.0.x.
            ./Configure --prefix=$HOME/.openssl/${{ matrix.openssl }} --libdir=lib \
                shared linux-x86_64
            make depend
            ;;
          libressl-*)
            curl -OL https://ftp.openbsd.org/pub/OpenBSD/LibreSSL/${{ matrix.openssl }}.tar.gz
            tar xf ${{ matrix.openssl }}.tar.gz && cd ${{ matrix.openssl }}
            ./configure --prefix=$HOME/.openssl/${{ matrix.openssl }}
            ;;
          *)
            false
            ;;
          esac
          make -j4
          make install_sw

      - name: load ruby
        uses: ruby/setup-ruby@v1
        with:
          ruby-version: ${{ matrix.ruby }}

      - name: depends
        run:  bundle install

      - name: compile
        run:  rake compile -- --enable-debug --with-openssl-dir=$HOME/.openssl/${{ matrix.openssl }}

      - name: test
        run:  rake test TESTOPTS="-v --no-show-detail-immediately" OSSL_MDEBUG=1<|MERGE_RESOLUTION|>--- conflicted
+++ resolved
@@ -10,14 +10,9 @@
     strategy:
       fail-fast: false
       matrix:
-<<<<<<< HEAD
-        os: [ ubuntu-latest, macos-latest ]
-        ruby: [ head, "3.0", "2.7", "2.6" ]
-=======
         # ubuntu-latest is 22.04, uses OpenSSL 3
         os: [ ubuntu-20.04, macos-latest ]
-        ruby: [ head, "3.0", "2.7", "2.6", "2.5", "2.4", "2.3" ]
->>>>>>> 04acccd6
+        ruby: [ head, "3.0", "2.7", "2.6" ]
     steps:
       - name: repo checkout
         uses: actions/checkout@v3
@@ -44,12 +39,8 @@
       fail-fast: false
       matrix:
         os: [ windows-latest ]
-<<<<<<< HEAD
-        ruby: [ mswin, mingw, "3.0", "2.7", "2.6" ]
-=======
         # current mswin build uses OpenSSL 3
-        ruby: [ mingw, "3.0", "2.7", "2.6", "2.5", "2.4", "2.3" ]
->>>>>>> 04acccd6
+        ruby: [ mingw, "3.0", "2.7", "2.6" ]
     steps:
       - name: repo checkout
         uses: actions/checkout@v3
