--- conflicted
+++ resolved
@@ -1,10 +1,6 @@
 Gem::Specification.new do |spec|
   spec.name          = "openssl"
-<<<<<<< HEAD
-  spec.version       = "3.0.0"
-=======
   spec.version       = "3.0.1"
->>>>>>> e5bbd015
   spec.authors       = ["Martin Bosslet", "SHIBATA Hiroshi", "Zachary Scott", "Kazuki Yamaguchi"]
   spec.email         = ["ruby-core@ruby-lang.org"]
   spec.summary       = %q{OpenSSL provides SSL, TLS and general purpose cryptography.}
