--- conflicted
+++ resolved
@@ -1,19 +1,8 @@
 source "https://rubygems.org"
 
-<<<<<<< HEAD
-group :development do
-  gem "rake"
-  gem "rake-compiler"
-  gem "test-unit", "~> 3.0", ">= 3.4.6"
-  gem "test-unit-ruby-core"
-  # In the case of Ruby whose rdoc is not a default gem.
-  gem "rdoc"
-end
-=======
 gem "rake"
 gem "rake-compiler"
 gem "test-unit", "~> 3.0", ">= 3.4.6"
 gem "test-unit-ruby-core"
 gem "prime"
-gem "rdoc"
->>>>>>> c48bb751
+gem "rdoc"