--- conflicted
+++ resolved
@@ -167,10 +167,6 @@
       # +size+::
       #   The desired key size in bits.
       def generate(size, &blk)
-<<<<<<< HEAD
-        dsaparams = OpenSSL::PKey.generate_parameters("DSA", {
-          "dsa_paramgen_bits" => size,
-=======
         # FIPS 186-4 specifies four (L,N) pairs: (1024,160), (2048,224),
         # (2048,256), and (3072,256).
         #
@@ -181,7 +177,6 @@
         dsaparams = OpenSSL::PKey.generate_parameters("DSA", {
           "dsa_paramgen_bits" => size,
           "dsa_paramgen_q_bits" => qsize,
->>>>>>> e5bbd015
         }, &blk)
         OpenSSL::PKey.generate_key(dsaparams)
       end
