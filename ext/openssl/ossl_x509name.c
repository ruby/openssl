--- conflicted
+++ resolved
@@ -277,23 +277,6 @@
     return ossl_membio2str(out);
 }
 
-static VALUE
-x509name_print(VALUE self, unsigned long iflag)
-{
-    X509_NAME *name;
-    BIO *out;
-
-    GetX509Name(self, name);
-    out = BIO_new(BIO_s_mem());
-    if (!out)
-	ossl_raise(eX509NameError, NULL);
-    if (!X509_NAME_print_ex(out, name, 0, iflag)) {
-	BIO_free(out);
-	ossl_raise(eX509NameError, "X509_NAME_print_ex");
-    }
-    return ossl_membio2str(out);
-}
-
 /*
  * call-seq:
  *    name.to_s         -> string
@@ -319,7 +302,6 @@
 	return ossl_x509name_to_s_old(self);
     else
 	return x509name_print(self, NUM2ULONG(argv[0]));
-<<<<<<< HEAD
 }
 
 /*
@@ -335,8 +317,6 @@
     VALUE str = x509name_print(self, XN_FLAG_RFC2253 & ~ASN1_STRFLGS_ESC_MSB);
     rb_enc_associate_index(str, rb_utf8_encindex());
     return str;
-=======
->>>>>>> 307db490
 }
 
 /* :nodoc: */
