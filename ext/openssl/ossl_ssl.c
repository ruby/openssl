/*
 * 'OpenSSL for Ruby' project
 * Copyright (C) 2000-2002  GOTOU Yuuzou <gotoyuzo@notwork.org>
 * Copyright (C) 2001-2002  Michal Rokos <m.rokos@sh.cvut.cz>
 * Copyright (C) 2001-2007  Technorama Ltd. <oss-ruby@technorama.net>
 * All rights reserved.
 */
/*
 * This program is licensed under the same licence as Ruby.
 * (See the file 'LICENCE'.)
 */
#include "ossl.h"

#define numberof(ary) (int)(sizeof(ary)/sizeof((ary)[0]))

#ifdef _WIN32
#  define TO_SOCKET(s) _get_osfhandle(s)
#else
#  define TO_SOCKET(s) (s)
#endif

#define GetSSLCTX(obj, ctx) do { \
	TypedData_Get_Struct((obj), SSL_CTX, &ossl_sslctx_type, (ctx));	\
} while (0)

VALUE mSSL;
static VALUE mSSLExtConfig;
static VALUE eSSLError;
VALUE cSSLContext;
VALUE cSSLSocket;

static VALUE eSSLErrorWaitReadable;
static VALUE eSSLErrorWaitWritable;

static ID ID_callback_state, id_tmp_dh_callback, id_tmp_ecdh_callback,
	  id_npn_protocols_encoded;
static VALUE sym_exception, sym_wait_readable, sym_wait_writable;

static ID id_i_cert_store, id_i_ca_file, id_i_ca_path, id_i_verify_mode,
	  id_i_verify_depth, id_i_verify_callback, id_i_client_ca,
	  id_i_renegotiation_cb, id_i_cert, id_i_key, id_i_extra_chain_cert,
	  id_i_client_cert_cb, id_i_tmp_ecdh_callback, id_i_timeout,
	  id_i_session_id_context, id_i_session_get_cb, id_i_session_new_cb,
	  id_i_session_remove_cb, id_i_npn_select_cb, id_i_npn_protocols,
	  id_i_alpn_select_cb, id_i_alpn_protocols, id_i_servername_cb,
	  id_i_verify_hostname;
static ID id_i_io, id_i_context, id_i_hostname;

/*
 * SSLContext class
 */
static const struct {
    const char *name;
    const SSL_METHOD *(*func)(void);
    int version;
} ossl_ssl_method_tab[] = {
#if defined(HAVE_SSL_CTX_SET_MIN_PROTO_VERSION)
#define OSSL_SSL_METHOD_ENTRY(name, version) \
    { #name,          TLS_method, version }, \
    { #name"_server", TLS_server_method, version }, \
    { #name"_client", TLS_client_method, version }
#else
#define OSSL_SSL_METHOD_ENTRY(name, version) \
    { #name,          name##_method, version }, \
    { #name"_server", name##_server_method, version }, \
    { #name"_client", name##_client_method, version }
#endif
#if !defined(OPENSSL_NO_SSL2) && !defined(OPENSSL_NO_SSL2_METHOD) && defined(HAVE_SSLV2_METHOD)
    OSSL_SSL_METHOD_ENTRY(SSLv2, SSL2_VERSION),
#endif
#if !defined(OPENSSL_NO_SSL3) && !defined(OPENSSL_NO_SSL3_METHOD) && defined(HAVE_SSLV3_METHOD)
    OSSL_SSL_METHOD_ENTRY(SSLv3, SSL3_VERSION),
#endif
#if !defined(OPENSSL_NO_TLS1) && !defined(OPENSSL_NO_TLS1_METHOD)
    OSSL_SSL_METHOD_ENTRY(TLSv1, TLS1_VERSION),
#endif
#if !defined(OPENSSL_NO_TLS1_1) && !defined(OPENSSL_NO_TLS1_1_METHOD)
    OSSL_SSL_METHOD_ENTRY(TLSv1_1, TLS1_1_VERSION),
#endif
#if !defined(OPENSSL_NO_TLS1_2) && !defined(OPENSSL_NO_TLS1_2_METHOD)
    OSSL_SSL_METHOD_ENTRY(TLSv1_2, TLS1_2_VERSION),
#endif
    OSSL_SSL_METHOD_ENTRY(SSLv23, 0),
#undef OSSL_SSL_METHOD_ENTRY
};

static int ossl_ssl_ex_vcb_idx;
static int ossl_ssl_ex_ptr_idx;
static int ossl_sslctx_ex_ptr_idx;
#if !defined(HAVE_X509_STORE_UP_REF)
static int ossl_sslctx_ex_store_p;
#endif

static void
ossl_sslctx_free(void *ptr)
{
    SSL_CTX *ctx = ptr;
#if !defined(HAVE_X509_STORE_UP_REF)
    if (ctx && SSL_CTX_get_ex_data(ctx, ossl_sslctx_ex_store_p))
	ctx->cert_store = NULL;
#endif
    SSL_CTX_free(ctx);
}

static const rb_data_type_t ossl_sslctx_type = {
    "OpenSSL/SSL/CTX",
    {
	0, ossl_sslctx_free,
    },
    0, 0, RUBY_TYPED_FREE_IMMEDIATELY,
};

static VALUE
ossl_sslctx_s_alloc(VALUE klass)
{
    SSL_CTX *ctx;
    long mode = 0 |
	SSL_MODE_ENABLE_PARTIAL_WRITE |
	SSL_MODE_ACCEPT_MOVING_WRITE_BUFFER |
	SSL_MODE_RELEASE_BUFFERS;
    VALUE obj;

    obj = TypedData_Wrap_Struct(klass, &ossl_sslctx_type, 0);
    ctx = SSL_CTX_new(SSLv23_method());
    if (!ctx) {
        ossl_raise(eSSLError, "SSL_CTX_new");
    }
    SSL_CTX_set_mode(ctx, mode);
    RTYPEDDATA_DATA(obj) = ctx;
    SSL_CTX_set_ex_data(ctx, ossl_sslctx_ex_ptr_idx, (void *)obj);

#if !defined(OPENSSL_NO_EC) && defined(HAVE_SSL_CTX_SET_ECDH_AUTO)
    /* We use SSL_CTX_set1_curves_list() to specify the curve used in ECDH. It
     * allows to specify multiple curve names and OpenSSL will select
     * automatically from them. In OpenSSL 1.0.2, the automatic selection has to
     * be enabled explicitly. But OpenSSL 1.1.0 removed the knob and it is
     * always enabled. To uniform the behavior, we enable the automatic
     * selection also in 1.0.2. Users can still disable ECDH by removing ECDH
     * cipher suites by SSLContext#ciphers=. */
    if (!SSL_CTX_set_ecdh_auto(ctx, 1))
	ossl_raise(eSSLError, "SSL_CTX_set_ecdh_auto");
#endif

    return obj;
}

/*
 * call-seq:
 *    ctx.ssl_version = :TLSv1
 *    ctx.ssl_version = "SSLv23_client"
 *
 * Sets the SSL/TLS protocol version for the context. This forces connections to
 * use only the specified protocol version.
 *
 * You can get a list of valid versions with OpenSSL::SSL::SSLContext::METHODS
 */
static VALUE
ossl_sslctx_set_ssl_version(VALUE self, VALUE ssl_method)
{
    SSL_CTX *ctx;
    const char *s;
    VALUE m = ssl_method;
    int i;

    GetSSLCTX(self, ctx);
    if (RB_TYPE_P(ssl_method, T_SYMBOL))
	m = rb_sym2str(ssl_method);
    s = StringValueCStr(m);
    for (i = 0; i < numberof(ossl_ssl_method_tab); i++) {
        if (strcmp(ossl_ssl_method_tab[i].name, s) == 0) {
#if defined(HAVE_SSL_CTX_SET_MIN_PROTO_VERSION)
	    int version = ossl_ssl_method_tab[i].version;
#endif
	    const SSL_METHOD *method = ossl_ssl_method_tab[i].func();

	    if (SSL_CTX_set_ssl_version(ctx, method) != 1)
		ossl_raise(eSSLError, "SSL_CTX_set_ssl_version");

#if defined(HAVE_SSL_CTX_SET_MIN_PROTO_VERSION)
	    if (!SSL_CTX_set_min_proto_version(ctx, version))
		ossl_raise(eSSLError, "SSL_CTX_set_min_proto_version");
	    if (!SSL_CTX_set_max_proto_version(ctx, version))
		ossl_raise(eSSLError, "SSL_CTX_set_max_proto_version");
#endif
	    return ssl_method;
        }
    }

    ossl_raise(rb_eArgError, "unknown SSL method `%"PRIsVALUE"'.", m);
}

static VALUE
ossl_call_client_cert_cb(VALUE obj)
{
    VALUE ctx_obj, cb, ary, cert, key;

    ctx_obj = rb_attr_get(obj, id_i_context);
    cb = rb_attr_get(ctx_obj, id_i_client_cert_cb);
    if (NIL_P(cb))
	return Qnil;

    ary = rb_funcall(cb, rb_intern("call"), 1, obj);
    Check_Type(ary, T_ARRAY);
    GetX509CertPtr(cert = rb_ary_entry(ary, 0));
    GetPrivPKeyPtr(key = rb_ary_entry(ary, 1));

    return rb_ary_new3(2, cert, key);
}

static int
ossl_client_cert_cb(SSL *ssl, X509 **x509, EVP_PKEY **pkey)
{
    VALUE obj, ret;

    obj = (VALUE)SSL_get_ex_data(ssl, ossl_ssl_ex_ptr_idx);
    ret = rb_protect(ossl_call_client_cert_cb, obj, NULL);
    if (NIL_P(ret))
	return 0;

    *x509 = DupX509CertPtr(RARRAY_AREF(ret, 0));
    *pkey = DupPKeyPtr(RARRAY_AREF(ret, 1));

    return 1;
}

#if !defined(OPENSSL_NO_DH) || \
    !defined(OPENSSL_NO_EC) && defined(HAVE_SSL_CTX_SET_TMP_ECDH_CALLBACK)
struct tmp_dh_callback_args {
    VALUE ssl_obj;
    ID id;
    int type;
    int is_export;
    int keylength;
};

static EVP_PKEY *
ossl_call_tmp_dh_callback(struct tmp_dh_callback_args *args)
{
    VALUE cb, dh;
    EVP_PKEY *pkey;

    cb = rb_funcall(args->ssl_obj, args->id, 0);
    if (NIL_P(cb))
	return NULL;
    dh = rb_funcall(cb, rb_intern("call"), 3,
		    args->ssl_obj, INT2NUM(args->is_export), INT2NUM(args->keylength));
    pkey = GetPKeyPtr(dh);
    if (EVP_PKEY_base_id(pkey) != args->type)
	return NULL;

    return pkey;
}
#endif

#if !defined(OPENSSL_NO_DH)
static DH *
ossl_tmp_dh_callback(SSL *ssl, int is_export, int keylength)
{
    VALUE rb_ssl;
    EVP_PKEY *pkey;
    struct tmp_dh_callback_args args;
    int state;

    rb_ssl = (VALUE)SSL_get_ex_data(ssl, ossl_ssl_ex_ptr_idx);
    args.ssl_obj = rb_ssl;
    args.id = id_tmp_dh_callback;
    args.is_export = is_export;
    args.keylength = keylength;
    args.type = EVP_PKEY_DH;

    pkey = (EVP_PKEY *)rb_protect((VALUE (*)(VALUE))ossl_call_tmp_dh_callback,
				  (VALUE)&args, &state);
    if (state) {
	rb_ivar_set(rb_ssl, ID_callback_state, INT2NUM(state));
	return NULL;
    }
    if (!pkey)
	return NULL;

    return EVP_PKEY_get0_DH(pkey);
}
#endif /* OPENSSL_NO_DH */

#if !defined(OPENSSL_NO_EC) && defined(HAVE_SSL_CTX_SET_TMP_ECDH_CALLBACK)
static EC_KEY *
ossl_tmp_ecdh_callback(SSL *ssl, int is_export, int keylength)
{
    VALUE rb_ssl;
    EVP_PKEY *pkey;
    struct tmp_dh_callback_args args;
    int state;

    rb_ssl = (VALUE)SSL_get_ex_data(ssl, ossl_ssl_ex_ptr_idx);
    args.ssl_obj = rb_ssl;
    args.id = id_tmp_ecdh_callback;
    args.is_export = is_export;
    args.keylength = keylength;
    args.type = EVP_PKEY_EC;

    pkey = (EVP_PKEY *)rb_protect((VALUE (*)(VALUE))ossl_call_tmp_dh_callback,
				  (VALUE)&args, &state);
    if (state) {
	rb_ivar_set(rb_ssl, ID_callback_state, INT2NUM(state));
	return NULL;
    }
    if (!pkey)
	return NULL;

    return EVP_PKEY_get0_EC_KEY(pkey);
}
#endif

static VALUE
call_verify_certificate_identity(VALUE ctx_v)
{
    X509_STORE_CTX *ctx = (X509_STORE_CTX *)ctx_v;
    SSL *ssl;
    VALUE ssl_obj, hostname, cert_obj;

    ssl = X509_STORE_CTX_get_ex_data(ctx, SSL_get_ex_data_X509_STORE_CTX_idx());
    ssl_obj = (VALUE)SSL_get_ex_data(ssl, ossl_ssl_ex_ptr_idx);
    hostname = rb_attr_get(ssl_obj, id_i_hostname);

    if (!RTEST(hostname)) {
	rb_warning("verify_hostname requires hostname to be set");
	return Qtrue;
    }

    cert_obj = ossl_x509_new(X509_STORE_CTX_get_current_cert(ctx));
    return rb_funcall(mSSL, rb_intern("verify_certificate_identity"), 2,
		      cert_obj, hostname);
}

static int
ossl_ssl_verify_callback(int preverify_ok, X509_STORE_CTX *ctx)
{
    VALUE cb, ssl_obj, sslctx_obj, verify_hostname, ret;
    SSL *ssl;
    int status;

    ssl = X509_STORE_CTX_get_ex_data(ctx, SSL_get_ex_data_X509_STORE_CTX_idx());
    cb = (VALUE)SSL_get_ex_data(ssl, ossl_ssl_ex_vcb_idx);
    ssl_obj = (VALUE)SSL_get_ex_data(ssl, ossl_ssl_ex_ptr_idx);
    sslctx_obj = rb_attr_get(ssl_obj, id_i_context);
    verify_hostname = rb_attr_get(sslctx_obj, id_i_verify_hostname);

    if (preverify_ok && RTEST(verify_hostname) && !SSL_is_server(ssl) &&
	!X509_STORE_CTX_get_error_depth(ctx)) {
	ret = rb_protect(call_verify_certificate_identity, (VALUE)ctx, &status);
	if (status) {
	    rb_ivar_set(ssl_obj, ID_callback_state, INT2NUM(status));
	    return 0;
	}
	preverify_ok = ret == Qtrue;
    }

    return ossl_verify_cb_call(cb, preverify_ok, ctx);
}

static VALUE
ossl_call_session_get_cb(VALUE ary)
{
    VALUE ssl_obj, cb;

    Check_Type(ary, T_ARRAY);
    ssl_obj = rb_ary_entry(ary, 0);

    cb = rb_funcall(ssl_obj, rb_intern("session_get_cb"), 0);
    if (NIL_P(cb)) return Qnil;

    return rb_funcall(cb, rb_intern("call"), 1, ary);
}

/* this method is currently only called for servers (in OpenSSL <= 0.9.8e) */
static SSL_SESSION *
#if OPENSSL_VERSION_NUMBER >= 0x10100000L && !defined(LIBRESSL_VERSION_NUMBER)
ossl_sslctx_session_get_cb(SSL *ssl, const unsigned char *buf, int len, int *copy)
#else
ossl_sslctx_session_get_cb(SSL *ssl, unsigned char *buf, int len, int *copy)
#endif
{
    VALUE ary, ssl_obj, ret_obj;
    SSL_SESSION *sess;
    int state = 0;

    OSSL_Debug("SSL SESSION get callback entered");
    ssl_obj = (VALUE)SSL_get_ex_data(ssl, ossl_ssl_ex_ptr_idx);
    ary = rb_ary_new2(2);
    rb_ary_push(ary, ssl_obj);
    rb_ary_push(ary, rb_str_new((const char *)buf, len));

    ret_obj = rb_protect(ossl_call_session_get_cb, ary, &state);
    if (state) {
        rb_ivar_set(ssl_obj, ID_callback_state, INT2NUM(state));
        return NULL;
    }
    if (!rb_obj_is_instance_of(ret_obj, cSSLSession))
        return NULL;

    GetSSLSession(ret_obj, sess);
    *copy = 1;

    return sess;
}

static VALUE
ossl_call_session_new_cb(VALUE ary)
{
    VALUE ssl_obj, cb;

    Check_Type(ary, T_ARRAY);
    ssl_obj = rb_ary_entry(ary, 0);

    cb = rb_funcall(ssl_obj, rb_intern("session_new_cb"), 0);
    if (NIL_P(cb)) return Qnil;

    return rb_funcall(cb, rb_intern("call"), 1, ary);
}

/* return 1 normal.  return 0 removes the session */
static int
ossl_sslctx_session_new_cb(SSL *ssl, SSL_SESSION *sess)
{
    VALUE ary, ssl_obj, sess_obj;
    int state = 0;

    OSSL_Debug("SSL SESSION new callback entered");

    ssl_obj = (VALUE)SSL_get_ex_data(ssl, ossl_ssl_ex_ptr_idx);
    sess_obj = rb_obj_alloc(cSSLSession);
    SSL_SESSION_up_ref(sess);
    DATA_PTR(sess_obj) = sess;

    ary = rb_ary_new2(2);
    rb_ary_push(ary, ssl_obj);
    rb_ary_push(ary, sess_obj);

    rb_protect(ossl_call_session_new_cb, ary, &state);
    if (state) {
        rb_ivar_set(ssl_obj, ID_callback_state, INT2NUM(state));
    }

    /*
     * return 0 which means to OpenSSL that the session is still
     * valid (since we created Ruby Session object) and was not freed by us
     * with SSL_SESSION_free(). Call SSLContext#remove_session(sess) in
     * session_get_cb block if you don't want OpenSSL to cache the session
     * internally.
     */
    return 0;
}

static VALUE
ossl_call_session_remove_cb(VALUE ary)
{
    VALUE sslctx_obj, cb;

    Check_Type(ary, T_ARRAY);
    sslctx_obj = rb_ary_entry(ary, 0);

    cb = rb_attr_get(sslctx_obj, id_i_session_remove_cb);
    if (NIL_P(cb)) return Qnil;

    return rb_funcall(cb, rb_intern("call"), 1, ary);
}

static void
ossl_sslctx_session_remove_cb(SSL_CTX *ctx, SSL_SESSION *sess)
{
    VALUE ary, sslctx_obj, sess_obj;
    int state = 0;

    /*
     * This callback is also called for all sessions in the internal store
     * when SSL_CTX_free() is called.
     */
    if (rb_during_gc())
	return;

    OSSL_Debug("SSL SESSION remove callback entered");

    sslctx_obj = (VALUE)SSL_CTX_get_ex_data(ctx, ossl_sslctx_ex_ptr_idx);
    sess_obj = rb_obj_alloc(cSSLSession);
    SSL_SESSION_up_ref(sess);
    DATA_PTR(sess_obj) = sess;

    ary = rb_ary_new2(2);
    rb_ary_push(ary, sslctx_obj);
    rb_ary_push(ary, sess_obj);

    rb_protect(ossl_call_session_remove_cb, ary, &state);
    if (state) {
/*
  the SSL_CTX is frozen, nowhere to save state.
  there is no common accessor method to check it either.
        rb_ivar_set(sslctx_obj, ID_callback_state, INT2NUM(state));
*/
    }
}

static VALUE
ossl_sslctx_add_extra_chain_cert_i(RB_BLOCK_CALL_FUNC_ARGLIST(i, arg))
{
    X509 *x509;
    SSL_CTX *ctx;

    GetSSLCTX(arg, ctx);
    x509 = DupX509CertPtr(i);
    if(!SSL_CTX_add_extra_chain_cert(ctx, x509)){
	ossl_raise(eSSLError, NULL);
    }

    return i;
}

static VALUE ossl_sslctx_setup(VALUE self);

static VALUE
ossl_call_servername_cb(VALUE ary)
{
    VALUE ssl_obj, sslctx_obj, cb, ret_obj;

    Check_Type(ary, T_ARRAY);
    ssl_obj = rb_ary_entry(ary, 0);

    sslctx_obj = rb_attr_get(ssl_obj, id_i_context);
    cb = rb_attr_get(sslctx_obj, id_i_servername_cb);
    if (NIL_P(cb)) return Qnil;

    ret_obj = rb_funcall(cb, rb_intern("call"), 1, ary);
    if (rb_obj_is_kind_of(ret_obj, cSSLContext)) {
        SSL *ssl;
        SSL_CTX *ctx2;

        ossl_sslctx_setup(ret_obj);
        GetSSL(ssl_obj, ssl);
        GetSSLCTX(ret_obj, ctx2);
        SSL_set_SSL_CTX(ssl, ctx2);
        rb_ivar_set(ssl_obj, id_i_context, ret_obj);
    } else if (!NIL_P(ret_obj)) {
	ossl_raise(rb_eArgError, "servername_cb must return an "
		   "OpenSSL::SSL::SSLContext object or nil");
    }

    return ret_obj;
}

static int
ssl_servername_cb(SSL *ssl, int *ad, void *arg)
{
    VALUE ary, ssl_obj;
    int state = 0;
    const char *servername = SSL_get_servername(ssl, TLSEXT_NAMETYPE_host_name);

    if (!servername)
        return SSL_TLSEXT_ERR_OK;

    ssl_obj = (VALUE)SSL_get_ex_data(ssl, ossl_ssl_ex_ptr_idx);
    ary = rb_ary_new2(2);
    rb_ary_push(ary, ssl_obj);
    rb_ary_push(ary, rb_str_new2(servername));

    rb_protect(ossl_call_servername_cb, ary, &state);
    if (state) {
        rb_ivar_set(ssl_obj, ID_callback_state, INT2NUM(state));
        return SSL_TLSEXT_ERR_ALERT_FATAL;
    }

    return SSL_TLSEXT_ERR_OK;
}

static void
ssl_renegotiation_cb(const SSL *ssl)
{
    VALUE ssl_obj, sslctx_obj, cb;

    ssl_obj = (VALUE)SSL_get_ex_data(ssl, ossl_ssl_ex_ptr_idx);
    sslctx_obj = rb_attr_get(ssl_obj, id_i_context);
    cb = rb_attr_get(sslctx_obj, id_i_renegotiation_cb);
    if (NIL_P(cb)) return;

    (void) rb_funcall(cb, rb_intern("call"), 1, ssl_obj);
}

#if defined(HAVE_SSL_CTX_SET_NEXT_PROTO_SELECT_CB) || \
    defined(HAVE_SSL_CTX_SET_ALPN_SELECT_CB)
static VALUE
ssl_npn_encode_protocol_i(VALUE cur, VALUE encoded)
{
    int len = RSTRING_LENINT(cur);
    char len_byte;
    if (len < 1 || len > 255)
	ossl_raise(eSSLError, "Advertised protocol must have length 1..255");
    /* Encode the length byte */
    len_byte = len;
    rb_str_buf_cat(encoded, &len_byte, 1);
    rb_str_buf_cat(encoded, RSTRING_PTR(cur), len);
    return Qnil;
}

static VALUE
ssl_encode_npn_protocols(VALUE protocols)
{
    VALUE encoded = rb_str_new(NULL, 0);
    rb_iterate(rb_each, protocols, ssl_npn_encode_protocol_i, encoded);
    return encoded;
}

struct npn_select_cb_common_args {
    VALUE cb;
    const unsigned char *in;
    unsigned inlen;
};

static VALUE
npn_select_cb_common_i(VALUE tmp)
{
    struct npn_select_cb_common_args *args = (void *)tmp;
    const unsigned char *in = args->in, *in_end = in + args->inlen;
    unsigned char l;
    long len;
    VALUE selected, protocols = rb_ary_new();

    /* assume OpenSSL verifies this format */
    /* The format is len_1|proto_1|...|len_n|proto_n */
    while (in < in_end) {
	l = *in++;
	rb_ary_push(protocols, rb_str_new((const char *)in, l));
	in += l;
    }

    selected = rb_funcall(args->cb, rb_intern("call"), 1, protocols);
    StringValue(selected);
    len = RSTRING_LEN(selected);
    if (len < 1 || len >= 256) {
	ossl_raise(eSSLError, "Selected protocol name must have length 1..255");
    }

    return selected;
}

static int
ssl_npn_select_cb_common(SSL *ssl, VALUE cb, const unsigned char **out,
			 unsigned char *outlen, const unsigned char *in,
			 unsigned int inlen)
{
    VALUE selected;
    int status;
    struct npn_select_cb_common_args args;

    args.cb = cb;
    args.in = in;
    args.inlen = inlen;

    selected = rb_protect(npn_select_cb_common_i, (VALUE)&args, &status);
    if (status) {
	VALUE ssl_obj = (VALUE)SSL_get_ex_data(ssl, ossl_ssl_ex_ptr_idx);

	rb_ivar_set(ssl_obj, ID_callback_state, INT2NUM(status));
	return SSL_TLSEXT_ERR_ALERT_FATAL;
    }

    *out = (unsigned char *)RSTRING_PTR(selected);
    *outlen = (unsigned char)RSTRING_LEN(selected);

    return SSL_TLSEXT_ERR_OK;
}
#endif

#ifdef HAVE_SSL_CTX_SET_NEXT_PROTO_SELECT_CB
static int
ssl_npn_advertise_cb(SSL *ssl, const unsigned char **out, unsigned int *outlen,
		     void *arg)
{
    VALUE protocols = (VALUE)arg;

    *out = (const unsigned char *) RSTRING_PTR(protocols);
    *outlen = RSTRING_LENINT(protocols);

    return SSL_TLSEXT_ERR_OK;
}

static int
ssl_npn_select_cb(SSL *ssl, unsigned char **out, unsigned char *outlen,
		  const unsigned char *in, unsigned int inlen, void *arg)
{
    VALUE sslctx_obj, cb;

    sslctx_obj = (VALUE) arg;
    cb = rb_attr_get(sslctx_obj, id_i_npn_select_cb);

    return ssl_npn_select_cb_common(ssl, cb, (const unsigned char **)out,
				    outlen, in, inlen);
}
#endif

#ifdef HAVE_SSL_CTX_SET_ALPN_SELECT_CB
static int
ssl_alpn_select_cb(SSL *ssl, const unsigned char **out, unsigned char *outlen,
		   const unsigned char *in, unsigned int inlen, void *arg)
{
    VALUE sslctx_obj, cb;

    sslctx_obj = (VALUE) arg;
    cb = rb_attr_get(sslctx_obj, id_i_alpn_select_cb);

    return ssl_npn_select_cb_common(ssl, cb, out, outlen, in, inlen);
}
#endif

/* This function may serve as the entry point to support further callbacks. */
static void
ssl_info_cb(const SSL *ssl, int where, int val)
{
    int is_server = SSL_is_server((SSL *)ssl);

    if (is_server && where & SSL_CB_HANDSHAKE_START) {
	ssl_renegotiation_cb(ssl);
    }
}

/*
 * Gets various OpenSSL options.
 */
static VALUE
ossl_sslctx_get_options(VALUE self)
{
    SSL_CTX *ctx;
    GetSSLCTX(self, ctx);
    return LONG2NUM(SSL_CTX_get_options(ctx));
}

/*
 * Sets various OpenSSL options.
 */
static VALUE
ossl_sslctx_set_options(VALUE self, VALUE options)
{
    SSL_CTX *ctx;

    rb_check_frozen(self);
    GetSSLCTX(self, ctx);

    SSL_CTX_clear_options(ctx, SSL_CTX_get_options(ctx));

    if (NIL_P(options)) {
	SSL_CTX_set_options(ctx, SSL_OP_ALL);
    } else {
	SSL_CTX_set_options(ctx, NUM2LONG(options));
    }

    return self;
}

/*
 * call-seq:
 *    ctx.setup => Qtrue # first time
 *    ctx.setup => nil # thereafter
 *
 * This method is called automatically when a new SSLSocket is created.
 * However, it is not thread-safe and must be called before creating
 * SSLSocket objects in a multi-threaded program.
 */
static VALUE
ossl_sslctx_setup(VALUE self)
{
    SSL_CTX *ctx;
    X509 *cert = NULL, *client_ca = NULL;
    EVP_PKEY *key = NULL;
    char *ca_path = NULL, *ca_file = NULL;
    int verify_mode;
    long i;
    VALUE val;

    if(OBJ_FROZEN(self)) return Qnil;
    GetSSLCTX(self, ctx);

#if !defined(OPENSSL_NO_DH)
    SSL_CTX_set_tmp_dh_callback(ctx, ossl_tmp_dh_callback);
#endif

#if !defined(OPENSSL_NO_EC)
    /* We added SSLContext#tmp_ecdh_callback= in Ruby 2.3.0,
     * but SSL_CTX_set_tmp_ecdh_callback() was removed in OpenSSL 1.1.0. */
    if (RTEST(rb_attr_get(self, id_i_tmp_ecdh_callback))) {
# if defined(HAVE_SSL_CTX_SET_TMP_ECDH_CALLBACK)
	rb_warn("#tmp_ecdh_callback= is deprecated; use #ecdh_curves= instead");
	SSL_CTX_set_tmp_ecdh_callback(ctx, ossl_tmp_ecdh_callback);
#  if defined(HAVE_SSL_CTX_SET_ECDH_AUTO)
	/* tmp_ecdh_callback and ecdh_auto conflict; OpenSSL ignores
	 * tmp_ecdh_callback. So disable ecdh_auto. */
	if (!SSL_CTX_set_ecdh_auto(ctx, 0))
	    ossl_raise(eSSLError, "SSL_CTX_set_ecdh_auto");
#  endif
# else
	ossl_raise(eSSLError, "OpenSSL does not support tmp_ecdh_callback; "
		   "use #ecdh_curves= instead");
# endif
    }
#endif /* OPENSSL_NO_EC */

    val = rb_attr_get(self, id_i_cert_store);
    if (!NIL_P(val)) {
	X509_STORE *store = GetX509StorePtr(val); /* NO NEED TO DUP */
	SSL_CTX_set_cert_store(ctx, store);
#if !defined(HAVE_X509_STORE_UP_REF)
	/*
         * WORKAROUND:
	 *   X509_STORE can count references, but
	 *   X509_STORE_free() doesn't care it.
	 *   So we won't increment it but mark it by ex_data.
	 */
        SSL_CTX_set_ex_data(ctx, ossl_sslctx_ex_store_p, ctx);
#else /* Fixed in OpenSSL 1.0.2; bff9ce4db38b (master), 5b4b9ce976fc (1.0.2) */
	X509_STORE_up_ref(store);
#endif
    }

    val = rb_attr_get(self, id_i_extra_chain_cert);
    if(!NIL_P(val)){
	rb_block_call(val, rb_intern("each"), 0, 0, ossl_sslctx_add_extra_chain_cert_i, self);
    }

    /* private key may be bundled in certificate file. */
    val = rb_attr_get(self, id_i_cert);
    cert = NIL_P(val) ? NULL : GetX509CertPtr(val); /* NO DUP NEEDED */
    val = rb_attr_get(self, id_i_key);
    key = NIL_P(val) ? NULL : GetPrivPKeyPtr(val); /* NO DUP NEEDED */
    if (cert && key) {
        if (!SSL_CTX_use_certificate(ctx, cert)) {
            /* Adds a ref => Safe to FREE */
            ossl_raise(eSSLError, "SSL_CTX_use_certificate");
        }
        if (!SSL_CTX_use_PrivateKey(ctx, key)) {
            /* Adds a ref => Safe to FREE */
            ossl_raise(eSSLError, "SSL_CTX_use_PrivateKey");
        }
        if (!SSL_CTX_check_private_key(ctx)) {
            ossl_raise(eSSLError, "SSL_CTX_check_private_key");
        }
    }

    val = rb_attr_get(self, id_i_client_ca);
    if(!NIL_P(val)){
	if (RB_TYPE_P(val, T_ARRAY)) {
	    for(i = 0; i < RARRAY_LEN(val); i++){
		client_ca = GetX509CertPtr(RARRAY_AREF(val, i));
        	if (!SSL_CTX_add_client_CA(ctx, client_ca)){
		    /* Copies X509_NAME => FREE it. */
        	    ossl_raise(eSSLError, "SSL_CTX_add_client_CA");
        	}
	    }
        }
	else{
	    client_ca = GetX509CertPtr(val); /* NO DUP NEEDED. */
            if (!SSL_CTX_add_client_CA(ctx, client_ca)){
		/* Copies X509_NAME => FREE it. */
        	ossl_raise(eSSLError, "SSL_CTX_add_client_CA");
            }
	}
    }

    val = rb_attr_get(self, id_i_ca_file);
    ca_file = NIL_P(val) ? NULL : StringValueCStr(val);
    val = rb_attr_get(self, id_i_ca_path);
    ca_path = NIL_P(val) ? NULL : StringValueCStr(val);
    if(ca_file || ca_path){
	if (!SSL_CTX_load_verify_locations(ctx, ca_file, ca_path))
	    rb_warning("can't set verify locations");
    }

    val = rb_attr_get(self, id_i_verify_mode);
    verify_mode = NIL_P(val) ? SSL_VERIFY_NONE : NUM2INT(val);
    SSL_CTX_set_verify(ctx, verify_mode, ossl_ssl_verify_callback);
    if (RTEST(rb_attr_get(self, id_i_client_cert_cb)))
	SSL_CTX_set_client_cert_cb(ctx, ossl_client_cert_cb);

    val = rb_attr_get(self, id_i_timeout);
    if(!NIL_P(val)) SSL_CTX_set_timeout(ctx, NUM2LONG(val));

    val = rb_attr_get(self, id_i_verify_depth);
    if(!NIL_P(val)) SSL_CTX_set_verify_depth(ctx, NUM2INT(val));

#ifdef HAVE_SSL_CTX_SET_NEXT_PROTO_SELECT_CB
    val = rb_attr_get(self, id_i_npn_protocols);
    if (!NIL_P(val)) {
	VALUE encoded = ssl_encode_npn_protocols(val);
	rb_ivar_set(self, id_npn_protocols_encoded, encoded);
	SSL_CTX_set_next_protos_advertised_cb(ctx, ssl_npn_advertise_cb, (void *)encoded);
	OSSL_Debug("SSL NPN advertise callback added");
    }
    if (RTEST(rb_attr_get(self, id_i_npn_select_cb))) {
	SSL_CTX_set_next_proto_select_cb(ctx, ssl_npn_select_cb, (void *) self);
	OSSL_Debug("SSL NPN select callback added");
    }
#endif

#ifdef HAVE_SSL_CTX_SET_ALPN_SELECT_CB
    val = rb_attr_get(self, id_i_alpn_protocols);
    if (!NIL_P(val)) {
	VALUE rprotos = ssl_encode_npn_protocols(val);

	/* returns 0 on success */
	if (SSL_CTX_set_alpn_protos(ctx, (unsigned char *)RSTRING_PTR(rprotos),
				    RSTRING_LENINT(rprotos)))
	    ossl_raise(eSSLError, "SSL_CTX_set_alpn_protos");
	OSSL_Debug("SSL ALPN values added");
    }
    if (RTEST(rb_attr_get(self, id_i_alpn_select_cb))) {
	SSL_CTX_set_alpn_select_cb(ctx, ssl_alpn_select_cb, (void *) self);
	OSSL_Debug("SSL ALPN select callback added");
    }
#endif

    rb_obj_freeze(self);

    val = rb_attr_get(self, id_i_session_id_context);
    if (!NIL_P(val)){
	StringValue(val);
	if (!SSL_CTX_set_session_id_context(ctx, (unsigned char *)RSTRING_PTR(val),
					    RSTRING_LENINT(val))){
	    ossl_raise(eSSLError, "SSL_CTX_set_session_id_context");
	}
    }

    if (RTEST(rb_attr_get(self, id_i_session_get_cb))) {
	SSL_CTX_sess_set_get_cb(ctx, ossl_sslctx_session_get_cb);
	OSSL_Debug("SSL SESSION get callback added");
    }
    if (RTEST(rb_attr_get(self, id_i_session_new_cb))) {
	SSL_CTX_sess_set_new_cb(ctx, ossl_sslctx_session_new_cb);
	OSSL_Debug("SSL SESSION new callback added");
    }
    if (RTEST(rb_attr_get(self, id_i_session_remove_cb))) {
	SSL_CTX_sess_set_remove_cb(ctx, ossl_sslctx_session_remove_cb);
	OSSL_Debug("SSL SESSION remove callback added");
    }

    val = rb_attr_get(self, id_i_servername_cb);
    if (!NIL_P(val)) {
        SSL_CTX_set_tlsext_servername_callback(ctx, ssl_servername_cb);
	OSSL_Debug("SSL TLSEXT servername callback added");
    }

    return Qtrue;
}

static VALUE
ossl_ssl_cipher_to_ary(const SSL_CIPHER *cipher)
{
    VALUE ary;
    int bits, alg_bits;

    ary = rb_ary_new2(4);
    rb_ary_push(ary, rb_str_new2(SSL_CIPHER_get_name(cipher)));
    rb_ary_push(ary, rb_str_new2(SSL_CIPHER_get_version(cipher)));
    bits = SSL_CIPHER_get_bits(cipher, &alg_bits);
    rb_ary_push(ary, INT2NUM(bits));
    rb_ary_push(ary, INT2NUM(alg_bits));

    return ary;
}

/*
 * call-seq:
 *    ctx.ciphers => [[name, version, bits, alg_bits], ...]
 *
 * The list of cipher suites configured for this context.
 */
static VALUE
ossl_sslctx_get_ciphers(VALUE self)
{
    SSL_CTX *ctx;
    STACK_OF(SSL_CIPHER) *ciphers;
    const SSL_CIPHER *cipher;
    VALUE ary;
    int i, num;

    GetSSLCTX(self, ctx);
    ciphers = SSL_CTX_get_ciphers(ctx);
    if (!ciphers)
        return rb_ary_new();

    num = sk_SSL_CIPHER_num(ciphers);
    ary = rb_ary_new2(num);
    for(i = 0; i < num; i++){
        cipher = sk_SSL_CIPHER_value(ciphers, i);
        rb_ary_push(ary, ossl_ssl_cipher_to_ary(cipher));
    }
    return ary;
}

/*
 * call-seq:
 *    ctx.ciphers = "cipher1:cipher2:..."
 *    ctx.ciphers = [name, ...]
 *    ctx.ciphers = [[name, version, bits, alg_bits], ...]
 *
 * Sets the list of available cipher suites for this context.  Note in a server
 * context some ciphers require the appropriate certificates.  For example, an
 * RSA cipher suite can only be chosen when an RSA certificate is available.
 */
static VALUE
ossl_sslctx_set_ciphers(VALUE self, VALUE v)
{
    SSL_CTX *ctx;
    VALUE str, elem;
    int i;

    rb_check_frozen(self);
    if (NIL_P(v))
	return v;
    else if (RB_TYPE_P(v, T_ARRAY)) {
        str = rb_str_new(0, 0);
        for (i = 0; i < RARRAY_LEN(v); i++) {
            elem = rb_ary_entry(v, i);
            if (RB_TYPE_P(elem, T_ARRAY)) elem = rb_ary_entry(elem, 0);
            elem = rb_String(elem);
            rb_str_append(str, elem);
            if (i < RARRAY_LEN(v)-1) rb_str_cat2(str, ":");
        }
    } else {
        str = v;
        StringValue(str);
    }

    GetSSLCTX(self, ctx);
    if(!ctx){
        ossl_raise(eSSLError, "SSL_CTX is not initialized.");
        return Qnil;
    }
    if (!SSL_CTX_set_cipher_list(ctx, StringValueCStr(str))) {
        ossl_raise(eSSLError, "SSL_CTX_set_cipher_list");
    }

    return v;
}

#if !defined(OPENSSL_NO_EC)
/*
 * call-seq:
 *    ctx.ecdh_curves = curve_list -> curve_list
 *
 * Sets the list of "supported elliptic curves" for this context.
 *
 * For a TLS client, the list is directly used in the Supported Elliptic Curves
 * Extension. For a server, the list is used by OpenSSL to determine the set of
 * shared curves. OpenSSL will pick the most appropriate one from it.
 *
 * Note that this works differently with old OpenSSL (<= 1.0.1). Only one curve
 * can be set, and this has no effect for TLS clients.
 *
 * === Example
 *   ctx1 = OpenSSL::SSL::SSLContext.new
 *   ctx1.ecdh_curves = "X25519:P-256:P-224"
 *   svr = OpenSSL::SSL::SSLServer.new(tcp_svr, ctx1)
 *   Thread.new { svr.accept }
 *
 *   ctx2 = OpenSSL::SSL::SSLContext.new
 *   ctx2.ecdh_curves = "P-256"
 *   cli = OpenSSL::SSL::SSLSocket.new(tcp_sock, ctx2)
 *   cli.connect
 *
 *   p cli.tmp_key.group.curve_name
 *   # => "prime256v1" (is an alias for NIST P-256)
 */
static VALUE
ossl_sslctx_set_ecdh_curves(VALUE self, VALUE arg)
{
    SSL_CTX *ctx;

    rb_check_frozen(self);
    GetSSLCTX(self, ctx);
    StringValueCStr(arg);

#if defined(HAVE_SSL_CTX_SET1_CURVES_LIST)
    if (!SSL_CTX_set1_curves_list(ctx, RSTRING_PTR(arg)))
	ossl_raise(eSSLError, NULL);
#else
    /* OpenSSL does not have SSL_CTX_set1_curves_list()... Fallback to
     * SSL_CTX_set_tmp_ecdh(). So only the first curve is used. */
    {
	VALUE curve, splitted;
	EC_KEY *ec;
	int nid;

	splitted = rb_str_split(arg, ":");
	if (!RARRAY_LEN(splitted))
	    ossl_raise(eSSLError, "invalid input format");
	curve = RARRAY_AREF(splitted, 0);
	StringValueCStr(curve);

	/* SSL_CTX_set1_curves_list() accepts NIST names */
	nid = EC_curve_nist2nid(RSTRING_PTR(curve));
	if (nid == NID_undef)
	    nid = OBJ_txt2nid(RSTRING_PTR(curve));
	if (nid == NID_undef)
	    ossl_raise(eSSLError, "unknown curve name");

	ec = EC_KEY_new_by_curve_name(nid);
	if (!ec)
	    ossl_raise(eSSLError, NULL);
	EC_KEY_set_asn1_flag(ec, OPENSSL_EC_NAMED_CURVE);
	if (!SSL_CTX_set_tmp_ecdh(ctx, ec)) {
	    EC_KEY_free(ec);
	    ossl_raise(eSSLError, "SSL_CTX_set_tmp_ecdh");
	}
	EC_KEY_free(ec);
# if defined(HAVE_SSL_CTX_SET_ECDH_AUTO)
	/* tmp_ecdh and ecdh_auto conflict. tmp_ecdh is ignored when ecdh_auto
	 * is enabled. So disable ecdh_auto. */
	if (!SSL_CTX_set_ecdh_auto(ctx, 0))
	    ossl_raise(eSSLError, "SSL_CTX_set_ecdh_auto");
# endif
    }
#endif

    return arg;
}
#else
#define ossl_sslctx_set_ecdh_curves rb_f_notimplement
#endif

/*
 * call-seq:
 *    ctx.security_level -> Integer
 *
 * Returns the security level for the context.
 *
 * See also OpenSSL::SSL::SSLContext#security_level=.
 */
static VALUE
ossl_sslctx_get_security_level(VALUE self)
{
    SSL_CTX *ctx;

    GetSSLCTX(self, ctx);

#if defined(HAVE_SSL_CTX_GET_SECURITY_LEVEL)
    return INT2NUM(SSL_CTX_get_security_level(ctx));
#else
    (void)ctx;
    return INT2FIX(0);
#endif
}

/*
 * call-seq:
 *    ctx.security_level = integer
 *
 * Sets the security level for the context. OpenSSL limits parameters according
 * to the level. The "parameters" include: ciphersuites, curves, key sizes,
 * certificate signature algorithms, protocol version and so on. For example,
 * level 1 rejects parameters offering below 80 bits of security, such as
 * ciphersuites using MD5 for the MAC or RSA keys shorter than 1024 bits.
 *
 * Note that attempts to set such parameters with insufficient security are
 * also blocked. You need to lower the level first.
 *
 * This feature is not supported in OpenSSL < 1.1.0, and setting the level to
 * other than 0 will raise NotImplementedError. Level 0 means everything is
 * permitted, the same behavior as previous versions of OpenSSL.
 *
 * See the manpage of SSL_CTX_set_security_level(3) for details.
 */
static VALUE
ossl_sslctx_set_security_level(VALUE self, VALUE value)
{
    SSL_CTX *ctx;

    rb_check_frozen(self);
    GetSSLCTX(self, ctx);

#if defined(HAVE_SSL_CTX_GET_SECURITY_LEVEL)
    SSL_CTX_set_security_level(ctx, NUM2INT(value));
#else
    (void)ctx;
    if (NUM2INT(value) != 0)
	ossl_raise(rb_eNotImpError, "setting security level to other than 0 is "
		   "not supported in this version of OpenSSL");
#endif

    return value;
}

/*
 *  call-seq:
 *     ctx.session_add(session) -> true | false
 *
 * Adds _session_ to the session cache.
 */
static VALUE
ossl_sslctx_session_add(VALUE self, VALUE arg)
{
    SSL_CTX *ctx;
    SSL_SESSION *sess;

    GetSSLCTX(self, ctx);
    GetSSLSession(arg, sess);

    return SSL_CTX_add_session(ctx, sess) == 1 ? Qtrue : Qfalse;
}

/*
 *  call-seq:
 *     ctx.session_remove(session) -> true | false
 *
 * Removes _session_ from the session cache.
 */
static VALUE
ossl_sslctx_session_remove(VALUE self, VALUE arg)
{
    SSL_CTX *ctx;
    SSL_SESSION *sess;

    GetSSLCTX(self, ctx);
    GetSSLSession(arg, sess);

    return SSL_CTX_remove_session(ctx, sess) == 1 ? Qtrue : Qfalse;
}

/*
 *  call-seq:
 *     ctx.session_cache_mode -> Integer
 *
 * The current session cache mode.
 */
static VALUE
ossl_sslctx_get_session_cache_mode(VALUE self)
{
    SSL_CTX *ctx;

    GetSSLCTX(self, ctx);

    return LONG2NUM(SSL_CTX_get_session_cache_mode(ctx));
}

/*
 *  call-seq:
 *     ctx.session_cache_mode=(integer) -> Integer
 *
 * Sets the SSL session cache mode.  Bitwise-or together the desired
 * SESSION_CACHE_* constants to set.  See SSL_CTX_set_session_cache_mode(3) for
 * details.
 */
static VALUE
ossl_sslctx_set_session_cache_mode(VALUE self, VALUE arg)
{
    SSL_CTX *ctx;

    GetSSLCTX(self, ctx);

    SSL_CTX_set_session_cache_mode(ctx, NUM2LONG(arg));

    return arg;
}

/*
 *  call-seq:
 *     ctx.session_cache_size -> Integer
 *
 * Returns the current session cache size.  Zero is used to represent an
 * unlimited cache size.
 */
static VALUE
ossl_sslctx_get_session_cache_size(VALUE self)
{
    SSL_CTX *ctx;

    GetSSLCTX(self, ctx);

    return LONG2NUM(SSL_CTX_sess_get_cache_size(ctx));
}

/*
 *  call-seq:
 *     ctx.session_cache_size=(integer) -> Integer
 *
 * Sets the session cache size.  Returns the previously valid session cache
 * size.  Zero is used to represent an unlimited session cache size.
 */
static VALUE
ossl_sslctx_set_session_cache_size(VALUE self, VALUE arg)
{
    SSL_CTX *ctx;

    GetSSLCTX(self, ctx);

    SSL_CTX_sess_set_cache_size(ctx, NUM2LONG(arg));

    return arg;
}

/*
 *  call-seq:
 *     ctx.session_cache_stats -> Hash
 *
 * Returns a Hash containing the following keys:
 *
 * :accept:: Number of started SSL/TLS handshakes in server mode
 * :accept_good:: Number of established SSL/TLS sessions in server mode
 * :accept_renegotiate:: Number of start renegotiations in server mode
 * :cache_full:: Number of sessions that were removed due to cache overflow
 * :cache_hits:: Number of successfully reused connections
 * :cache_misses:: Number of sessions proposed by clients that were not found
 *                 in the cache
 * :cache_num:: Number of sessions in the internal session cache
 * :cb_hits:: Number of sessions retrieved from the external cache in server
 *            mode
 * :connect:: Number of started SSL/TLS handshakes in client mode
 * :connect_good:: Number of established SSL/TLS sessions in client mode
 * :connect_renegotiate:: Number of start renegotiations in client mode
 * :timeouts:: Number of sessions proposed by clients that were found in the
 *             cache but had expired due to timeouts
 */
static VALUE
ossl_sslctx_get_session_cache_stats(VALUE self)
{
    SSL_CTX *ctx;
    VALUE hash;

    GetSSLCTX(self, ctx);

    hash = rb_hash_new();
    rb_hash_aset(hash, ID2SYM(rb_intern("cache_num")), LONG2NUM(SSL_CTX_sess_number(ctx)));
    rb_hash_aset(hash, ID2SYM(rb_intern("connect")), LONG2NUM(SSL_CTX_sess_connect(ctx)));
    rb_hash_aset(hash, ID2SYM(rb_intern("connect_good")), LONG2NUM(SSL_CTX_sess_connect_good(ctx)));
    rb_hash_aset(hash, ID2SYM(rb_intern("connect_renegotiate")), LONG2NUM(SSL_CTX_sess_connect_renegotiate(ctx)));
    rb_hash_aset(hash, ID2SYM(rb_intern("accept")), LONG2NUM(SSL_CTX_sess_accept(ctx)));
    rb_hash_aset(hash, ID2SYM(rb_intern("accept_good")), LONG2NUM(SSL_CTX_sess_accept_good(ctx)));
    rb_hash_aset(hash, ID2SYM(rb_intern("accept_renegotiate")), LONG2NUM(SSL_CTX_sess_accept_renegotiate(ctx)));
    rb_hash_aset(hash, ID2SYM(rb_intern("cache_hits")), LONG2NUM(SSL_CTX_sess_hits(ctx)));
    rb_hash_aset(hash, ID2SYM(rb_intern("cb_hits")), LONG2NUM(SSL_CTX_sess_cb_hits(ctx)));
    rb_hash_aset(hash, ID2SYM(rb_intern("cache_misses")), LONG2NUM(SSL_CTX_sess_misses(ctx)));
    rb_hash_aset(hash, ID2SYM(rb_intern("cache_full")), LONG2NUM(SSL_CTX_sess_cache_full(ctx)));
    rb_hash_aset(hash, ID2SYM(rb_intern("timeouts")), LONG2NUM(SSL_CTX_sess_timeouts(ctx)));

    return hash;
}


/*
 *  call-seq:
 *     ctx.flush_sessions(time) -> self
 *
 * Removes sessions in the internal cache that have expired at _time_.
 */
static VALUE
ossl_sslctx_flush_sessions(int argc, VALUE *argv, VALUE self)
{
    VALUE arg1;
    SSL_CTX *ctx;
    time_t tm = 0;

    rb_scan_args(argc, argv, "01", &arg1);

    GetSSLCTX(self, ctx);

    if (NIL_P(arg1)) {
        tm = time(0);
    } else if (rb_obj_is_instance_of(arg1, rb_cTime)) {
        tm = NUM2LONG(rb_funcall(arg1, rb_intern("to_i"), 0));
    } else {
        ossl_raise(rb_eArgError, "arg must be Time or nil");
    }

    SSL_CTX_flush_sessions(ctx, (long)tm);

    return self;
}

/*
 * SSLSocket class
 */
#ifndef OPENSSL_NO_SOCK
static inline int
ssl_started(SSL *ssl)
{
    /* the FD is set in ossl_ssl_setup(), called by #connect or #accept */
    return SSL_get_fd(ssl) >= 0;
}

static void
ossl_ssl_free(void *ssl)
{
    SSL_free(ssl);
}

const rb_data_type_t ossl_ssl_type = {
    "OpenSSL/SSL",
    {
	0, ossl_ssl_free,
    },
    0, 0, RUBY_TYPED_FREE_IMMEDIATELY,
};

static VALUE
ossl_ssl_s_alloc(VALUE klass)
{
    return TypedData_Wrap_Struct(klass, &ossl_ssl_type, NULL);
}

/*
 * call-seq:
 *    SSLSocket.new(io) => aSSLSocket
 *    SSLSocket.new(io, ctx) => aSSLSocket
 *
 * Creates a new SSL socket from _io_ which must be a real IO object (not an
 * IO-like object that responds to read/write).
 *
 * If _ctx_ is provided the SSL Sockets initial params will be taken from
 * the context.
 *
 * The OpenSSL::Buffering module provides additional IO methods.
 *
 * This method will freeze the SSLContext if one is provided;
 * however, session management is still allowed in the frozen SSLContext.
 */
static VALUE
ossl_ssl_initialize(int argc, VALUE *argv, VALUE self)
{
    VALUE io, v_ctx, verify_cb;
    SSL *ssl;
    SSL_CTX *ctx;

    TypedData_Get_Struct(self, SSL, &ossl_ssl_type, ssl);
    if (ssl)
	ossl_raise(eSSLError, "SSL already initialized");

    if (rb_scan_args(argc, argv, "11", &io, &v_ctx) == 1)
	v_ctx = rb_funcall(cSSLContext, rb_intern("new"), 0);

    GetSSLCTX(v_ctx, ctx);
    rb_ivar_set(self, id_i_context, v_ctx);
    ossl_sslctx_setup(v_ctx);

    if (rb_respond_to(io, rb_intern("nonblock=")))
	rb_funcall(io, rb_intern("nonblock="), 1, Qtrue);
    rb_ivar_set(self, id_i_io, io);

    ssl = SSL_new(ctx);
    if (!ssl)
	ossl_raise(eSSLError, NULL);
    RTYPEDDATA_DATA(self) = ssl;

    SSL_set_ex_data(ssl, ossl_ssl_ex_ptr_idx, (void *)self);
    SSL_set_info_callback(ssl, ssl_info_cb);
    verify_cb = rb_attr_get(v_ctx, id_i_verify_callback);
    SSL_set_ex_data(ssl, ossl_ssl_ex_vcb_idx, (void *)verify_cb);

    rb_call_super(0, NULL);

    return self;
}

static VALUE
ossl_ssl_setup(VALUE self)
{
    VALUE io;
    SSL *ssl;
    rb_io_t *fptr;

    GetSSL(self, ssl);
    if (ssl_started(ssl))
	return Qtrue;

    io = rb_attr_get(self, id_i_io);
    GetOpenFile(io, fptr);
    rb_io_check_readable(fptr);
    rb_io_check_writable(fptr);
    if (!SSL_set_fd(ssl, TO_SOCKET(fptr->fd)))
	ossl_raise(eSSLError, "SSL_set_fd");

    return Qtrue;
}

#ifdef _WIN32
#define ssl_get_error(ssl, ret) (errno = rb_w32_map_errno(WSAGetLastError()), SSL_get_error((ssl), (ret)))
#else
#define ssl_get_error(ssl, ret) SSL_get_error((ssl), (ret))
#endif

static void
write_would_block(int nonblock)
{
    if (nonblock)
	ossl_raise(eSSLErrorWaitWritable, "write would block");
}

static void
read_would_block(int nonblock)
{
    if (nonblock)
	ossl_raise(eSSLErrorWaitReadable, "read would block");
}

static int
no_exception_p(VALUE opts)
{
    if (RB_TYPE_P(opts, T_HASH) &&
          rb_hash_lookup2(opts, sym_exception, Qundef) == Qfalse)
	return 1;
    return 0;
}

static VALUE
ossl_start_ssl(VALUE self, int (*func)(), const char *funcname, VALUE opts)
{
    SSL *ssl;
    rb_io_t *fptr;
    int ret, ret2;
    VALUE cb_state;
    int nonblock = opts != Qfalse;
#if defined(SSL_R_CERTIFICATE_VERIFY_FAILED)
    unsigned long err;
#endif

    rb_ivar_set(self, ID_callback_state, Qnil);

    GetSSL(self, ssl);

    GetOpenFile(rb_attr_get(self, id_i_io), fptr);
    for(;;){
	ret = func(ssl);

	cb_state = rb_attr_get(self, ID_callback_state);
        if (!NIL_P(cb_state)) {
	    /* must cleanup OpenSSL error stack before re-raising */
	    ossl_clear_error();
	    rb_jump_tag(NUM2INT(cb_state));
	}

	if (ret > 0)
	    break;

	switch((ret2 = ssl_get_error(ssl, ret))){
	case SSL_ERROR_WANT_WRITE:
            if (no_exception_p(opts)) { return sym_wait_writable; }
            write_would_block(nonblock);
            rb_io_wait_writable(fptr->fd);
            continue;
	case SSL_ERROR_WANT_READ:
            if (no_exception_p(opts)) { return sym_wait_readable; }
            read_would_block(nonblock);
            rb_io_wait_readable(fptr->fd);
            continue;
	case SSL_ERROR_SYSCALL:
	    if (errno) rb_sys_fail(funcname);
	    ossl_raise(eSSLError, "%s SYSCALL returned=%d errno=%d state=%s", funcname, ret2, errno, SSL_state_string_long(ssl));
#if defined(SSL_R_CERTIFICATE_VERIFY_FAILED)
	case SSL_ERROR_SSL:
	    err = ERR_peek_last_error();
	    if (ERR_GET_LIB(err) == ERR_LIB_SSL &&
		ERR_GET_REASON(err) == SSL_R_CERTIFICATE_VERIFY_FAILED) {
		const char *err_msg = ERR_reason_error_string(err),
		      *verify_msg = X509_verify_cert_error_string(SSL_get_verify_result(ssl));
		if (!err_msg)
		    err_msg = "(null)";
		if (!verify_msg)
		    verify_msg = "(null)";
		ossl_clear_error(); /* let ossl_raise() not append message */
		ossl_raise(eSSLError, "%s returned=%d errno=%d state=%s: %s (%s)",
			   funcname, ret2, errno, SSL_state_string_long(ssl),
			   err_msg, verify_msg);
	    }
#endif
	default:
	    ossl_raise(eSSLError, "%s returned=%d errno=%d state=%s", funcname, ret2, errno, SSL_state_string_long(ssl));
	}
    }

    return self;
}

/*
 * call-seq:
 *    ssl.connect => self
 *
 * Initiates an SSL/TLS handshake with a server.  The handshake may be started
 * after unencrypted data has been sent over the socket.
 */
static VALUE
ossl_ssl_connect(VALUE self)
{
    ossl_ssl_setup(self);

    return ossl_start_ssl(self, SSL_connect, "SSL_connect", Qfalse);
}

/*
 * call-seq:
 *    ssl.connect_nonblock([options]) => self
 *
 * Initiates the SSL/TLS handshake as a client in non-blocking manner.
 *
 *   # emulates blocking connect
 *   begin
 *     ssl.connect_nonblock
 *   rescue IO::WaitReadable
 *     IO.select([s2])
 *     retry
 *   rescue IO::WaitWritable
 *     IO.select(nil, [s2])
 *     retry
 *   end
 *
 * By specifying a keyword argument _exception_ to +false+, you can indicate
 * that connect_nonblock should not raise an IO::WaitReadable or
 * IO::WaitWritable exception, but return the symbol +:wait_readable+ or
 * +:wait_writable+ instead.
 */
static VALUE
ossl_ssl_connect_nonblock(int argc, VALUE *argv, VALUE self)
{
    VALUE opts;
    rb_scan_args(argc, argv, "0:", &opts);

    ossl_ssl_setup(self);

    return ossl_start_ssl(self, SSL_connect, "SSL_connect", opts);
}

/*
 * call-seq:
 *    ssl.accept => self
 *
 * Waits for a SSL/TLS client to initiate a handshake.  The handshake may be
 * started after unencrypted data has been sent over the socket.
 */
static VALUE
ossl_ssl_accept(VALUE self)
{
    ossl_ssl_setup(self);

    return ossl_start_ssl(self, SSL_accept, "SSL_accept", Qfalse);
}

/*
 * call-seq:
 *    ssl.accept_nonblock([options]) => self
 *
 * Initiates the SSL/TLS handshake as a server in non-blocking manner.
 *
 *   # emulates blocking accept
 *   begin
 *     ssl.accept_nonblock
 *   rescue IO::WaitReadable
 *     IO.select([s2])
 *     retry
 *   rescue IO::WaitWritable
 *     IO.select(nil, [s2])
 *     retry
 *   end
 *
 * By specifying a keyword argument _exception_ to +false+, you can indicate
 * that accept_nonblock should not raise an IO::WaitReadable or
 * IO::WaitWritable exception, but return the symbol +:wait_readable+ or
 * +:wait_writable+ instead.
 */
static VALUE
ossl_ssl_accept_nonblock(int argc, VALUE *argv, VALUE self)
{
    VALUE opts;

    rb_scan_args(argc, argv, "0:", &opts);
    ossl_ssl_setup(self);

    return ossl_start_ssl(self, SSL_accept, "SSL_accept", opts);
}

static VALUE
ossl_ssl_read_internal(int argc, VALUE *argv, VALUE self, int nonblock)
{
    SSL *ssl;
    int ilen, nread = 0;
    VALUE len, str;
    rb_io_t *fptr;
    VALUE io, opts = Qnil;

    if (nonblock) {
	rb_scan_args(argc, argv, "11:", &len, &str, &opts);
    } else {
	rb_scan_args(argc, argv, "11", &len, &str);
    }

    ilen = NUM2INT(len);
    if(NIL_P(str)) str = rb_str_new(0, ilen);
    else{
        StringValue(str);
        rb_str_modify(str);
        rb_str_resize(str, ilen);
    }
    if(ilen == 0) return str;

    GetSSL(self, ssl);
    io = rb_attr_get(self, id_i_io);
    GetOpenFile(io, fptr);
    if (ssl_started(ssl)) {
<<<<<<< HEAD
	if(!nonblock && SSL_pending(ssl) <= 0)
	    rb_thread_wait_fd(fptr->fd);
=======
>>>>>>> 230467d2
	for (;;){
	    nread = SSL_read(ssl, RSTRING_PTR(str), RSTRING_LENINT(str));
	    switch(ssl_get_error(ssl, nread)){
	    case SSL_ERROR_NONE:
		goto end;
	    case SSL_ERROR_ZERO_RETURN:
		if (no_exception_p(opts)) { return Qnil; }
		rb_eof_error();
	    case SSL_ERROR_WANT_WRITE:
		if (no_exception_p(opts)) { return sym_wait_writable; }
                write_would_block(nonblock);
                rb_io_wait_writable(fptr->fd);
                continue;
	    case SSL_ERROR_WANT_READ:
		if (no_exception_p(opts)) { return sym_wait_readable; }
                read_would_block(nonblock);
                rb_io_wait_readable(fptr->fd);
		continue;
	    case SSL_ERROR_SYSCALL:
		if (!ERR_peek_error()) {
		    if (errno)
			rb_sys_fail(0);
		    else {
			/*
			 * The underlying BIO returned 0. This is actually a
			 * protocol error. But unfortunately, not all
			 * implementations cleanly shutdown the TLS connection
			 * but just shutdown/close the TCP connection. So report
			 * EOF for now...
			 */
			if (no_exception_p(opts)) { return Qnil; }
			rb_eof_error();
		    }
		}
	    default:
		ossl_raise(eSSLError, "SSL_read");
	    }
        }
    }
    else {
	ID meth = nonblock ? rb_intern("read_nonblock") : rb_intern("sysread");

	rb_warning("SSL session is not started yet.");
	if (nonblock)
	    return rb_funcall(io, meth, 3, len, str, opts);
	else
	    return rb_funcall(io, meth, 2, len, str);
    }

  end:
    rb_str_set_len(str, nread);
    OBJ_TAINT(str);

    return str;
}

/*
 * call-seq:
 *    ssl.sysread(length) => string
 *    ssl.sysread(length, buffer) => buffer
 *
 * Reads _length_ bytes from the SSL connection.  If a pre-allocated _buffer_
 * is provided the data will be written into it.
 */
static VALUE
ossl_ssl_read(int argc, VALUE *argv, VALUE self)
{
    return ossl_ssl_read_internal(argc, argv, self, 0);
}

/*
 * call-seq:
 *    ssl.sysread_nonblock(length) => string
 *    ssl.sysread_nonblock(length, buffer) => buffer
 *    ssl.sysread_nonblock(length[, buffer [, opts]) => buffer
 *
 * A non-blocking version of #sysread.  Raises an SSLError if reading would
 * block.  If "exception: false" is passed, this method returns a symbol of
 * :wait_readable, :wait_writable, or nil, rather than raising an exception.
 *
 * Reads _length_ bytes from the SSL connection.  If a pre-allocated _buffer_
 * is provided the data will be written into it.
 */
static VALUE
ossl_ssl_read_nonblock(int argc, VALUE *argv, VALUE self)
{
    return ossl_ssl_read_internal(argc, argv, self, 1);
}

static VALUE
ossl_ssl_write_internal(VALUE self, VALUE str, VALUE opts)
{
    SSL *ssl;
    int nwrite = 0;
    rb_io_t *fptr;
    int nonblock = opts != Qfalse;
    VALUE io;

    StringValue(str);
    GetSSL(self, ssl);
    io = rb_attr_get(self, id_i_io);
    GetOpenFile(io, fptr);
    if (ssl_started(ssl)) {
	for (;;){
	    int num = RSTRING_LENINT(str);

	    /* SSL_write(3ssl) manpage states num == 0 is undefined */
	    if (num == 0)
		goto end;

	    nwrite = SSL_write(ssl, RSTRING_PTR(str), num);
	    switch(ssl_get_error(ssl, nwrite)){
	    case SSL_ERROR_NONE:
		goto end;
	    case SSL_ERROR_WANT_WRITE:
		if (no_exception_p(opts)) { return sym_wait_writable; }
                write_would_block(nonblock);
                rb_io_wait_writable(fptr->fd);
                continue;
	    case SSL_ERROR_WANT_READ:
		if (no_exception_p(opts)) { return sym_wait_readable; }
                read_would_block(nonblock);
                rb_io_wait_readable(fptr->fd);
                continue;
	    case SSL_ERROR_SYSCALL:
		if (errno) rb_sys_fail(0);
	    default:
		ossl_raise(eSSLError, "SSL_write");
	    }
        }
    }
    else {
	ID meth = nonblock ?
	    rb_intern("write_nonblock") : rb_intern("syswrite");

	rb_warning("SSL session is not started yet.");
	if (nonblock)
	    return rb_funcall(io, meth, 2, str, opts);
	else
	    return rb_funcall(io, meth, 1, str);
    }

  end:
    return INT2NUM(nwrite);
}

/*
 * call-seq:
 *    ssl.syswrite(string) => Integer
 *
 * Writes _string_ to the SSL connection.
 */
static VALUE
ossl_ssl_write(VALUE self, VALUE str)
{
    return ossl_ssl_write_internal(self, str, Qfalse);
}

/*
 * call-seq:
 *    ssl.syswrite_nonblock(string) => Integer
 *
 * Writes _string_ to the SSL connection in a non-blocking manner.  Raises an
 * SSLError if writing would block.
 */
static VALUE
ossl_ssl_write_nonblock(int argc, VALUE *argv, VALUE self)
{
    VALUE str, opts;

    rb_scan_args(argc, argv, "1:", &str, &opts);

    return ossl_ssl_write_internal(self, str, opts);
}

/*
 * call-seq:
 *    ssl.stop => nil
 *
 * Sends "close notify" to the peer and tries to shut down the SSL connection
 * gracefully.
 */
static VALUE
ossl_ssl_stop(VALUE self)
{
    SSL *ssl;
    int ret;

    GetSSL(self, ssl);
    if (!ssl_started(ssl))
	return Qnil;
    ret = SSL_shutdown(ssl);
    if (ret == 1) /* Have already received close_notify */
	return Qnil;
    if (ret == 0) /* Sent close_notify, but we don't wait for reply */
	return Qnil;

    /*
     * XXX: Something happened. Possibly it failed because the underlying socket
     * is not writable/readable, since it is in non-blocking mode. We should do
     * some proper error handling using SSL_get_error() and maybe retry, but we
     * can't block here. Give up for now.
     */
    ossl_clear_error();
    return Qnil;
}

/*
 * call-seq:
 *    ssl.cert => cert or nil
 *
 * The X509 certificate for this socket endpoint.
 */
static VALUE
ossl_ssl_get_cert(VALUE self)
{
    SSL *ssl;
    X509 *cert = NULL;

    GetSSL(self, ssl);

    /*
     * Is this OpenSSL bug? Should add a ref?
     * TODO: Ask for.
     */
    cert = SSL_get_certificate(ssl); /* NO DUPs => DON'T FREE. */

    if (!cert) {
        return Qnil;
    }
    return ossl_x509_new(cert);
}

/*
 * call-seq:
 *    ssl.peer_cert => cert or nil
 *
 * The X509 certificate for this socket's peer.
 */
static VALUE
ossl_ssl_get_peer_cert(VALUE self)
{
    SSL *ssl;
    X509 *cert = NULL;
    VALUE obj;

    GetSSL(self, ssl);

    cert = SSL_get_peer_certificate(ssl); /* Adds a ref => Safe to FREE. */

    if (!cert) {
        return Qnil;
    }
    obj = ossl_x509_new(cert);
    X509_free(cert);

    return obj;
}

/*
 * call-seq:
 *    ssl.peer_cert_chain => [cert, ...] or nil
 *
 * The X509 certificate chain for this socket's peer.
 */
static VALUE
ossl_ssl_get_peer_cert_chain(VALUE self)
{
    SSL *ssl;
    STACK_OF(X509) *chain;
    X509 *cert;
    VALUE ary;
    int i, num;

    GetSSL(self, ssl);

    chain = SSL_get_peer_cert_chain(ssl);
    if(!chain) return Qnil;
    num = sk_X509_num(chain);
    ary = rb_ary_new2(num);
    for (i = 0; i < num; i++){
	cert = sk_X509_value(chain, i);
	rb_ary_push(ary, ossl_x509_new(cert));
    }

    return ary;
}

/*
* call-seq:
*    ssl.ssl_version => String
*
* Returns a String representing the SSL/TLS version that was negotiated
* for the connection, for example "TLSv1.2".
*/
static VALUE
ossl_ssl_get_version(VALUE self)
{
    SSL *ssl;

    GetSSL(self, ssl);

    return rb_str_new2(SSL_get_version(ssl));
}

/*
 * call-seq:
 *    ssl.cipher -> nil or [name, version, bits, alg_bits]
 *
 * Returns the cipher suite actually used in the current session, or nil if
 * no session has been established.
 */
static VALUE
ossl_ssl_get_cipher(VALUE self)
{
    SSL *ssl;
    const SSL_CIPHER *cipher;

    GetSSL(self, ssl);
    cipher = SSL_get_current_cipher(ssl);
    return cipher ? ossl_ssl_cipher_to_ary(cipher) : Qnil;
}

/*
 * call-seq:
 *    ssl.state => string
 *
 * A description of the current connection state. This is for diagnostic
 * purposes only.
 */
static VALUE
ossl_ssl_get_state(VALUE self)
{
    SSL *ssl;
    VALUE ret;

    GetSSL(self, ssl);

    ret = rb_str_new2(SSL_state_string(ssl));
    if (ruby_verbose) {
        rb_str_cat2(ret, ": ");
        rb_str_cat2(ret, SSL_state_string_long(ssl));
    }
    return ret;
}

/*
 * call-seq:
 *    ssl.pending => Integer
 *
 * The number of bytes that are immediately available for reading.
 */
static VALUE
ossl_ssl_pending(VALUE self)
{
    SSL *ssl;

    GetSSL(self, ssl);

    return INT2NUM(SSL_pending(ssl));
}

/*
 * call-seq:
 *    ssl.session_reused? -> true | false
 *
 * Returns +true+ if a reused session was negotiated during the handshake.
 */
static VALUE
ossl_ssl_session_reused(VALUE self)
{
    SSL *ssl;

    GetSSL(self, ssl);

    return SSL_session_reused(ssl) ? Qtrue : Qfalse;
}

/*
 * call-seq:
 *    ssl.session = session -> session
 *
 * Sets the Session to be used when the connection is established.
 */
static VALUE
ossl_ssl_set_session(VALUE self, VALUE arg1)
{
    SSL *ssl;
    SSL_SESSION *sess;

    GetSSL(self, ssl);
    GetSSLSession(arg1, sess);

    if (SSL_set_session(ssl, sess) != 1)
        ossl_raise(eSSLError, "SSL_set_session");

    return arg1;
}

/*
 * call-seq:
 *    ssl.hostname = hostname -> hostname
 *
 * Sets the server hostname used for SNI. This needs to be set before
 * SSLSocket#connect.
 */
static VALUE
ossl_ssl_set_hostname(VALUE self, VALUE arg)
{
    SSL *ssl;
    char *hostname = NULL;

    GetSSL(self, ssl);

    if (!NIL_P(arg))
	hostname = StringValueCStr(arg);

    if (!SSL_set_tlsext_host_name(ssl, hostname))
	ossl_raise(eSSLError, NULL);

    /* for SSLSocket#hostname */
    rb_ivar_set(self, id_i_hostname, arg);

    return arg;
}

/*
 * call-seq:
 *    ssl.verify_result => Integer
 *
 * Returns the result of the peer certificates verification.  See verify(1)
 * for error values and descriptions.
 *
 * If no peer certificate was presented X509_V_OK is returned.
 */
static VALUE
ossl_ssl_get_verify_result(VALUE self)
{
    SSL *ssl;

    GetSSL(self, ssl);

    return INT2NUM(SSL_get_verify_result(ssl));
}

/*
 * call-seq:
 *    ssl.client_ca => [x509name, ...]
 *
 * Returns the list of client CAs. Please note that in contrast to
 * SSLContext#client_ca= no array of X509::Certificate is returned but
 * X509::Name instances of the CA's subject distinguished name.
 *
 * In server mode, returns the list set by SSLContext#client_ca=.
 * In client mode, returns the list of client CAs sent from the server.
 */
static VALUE
ossl_ssl_get_client_ca_list(VALUE self)
{
    SSL *ssl;
    STACK_OF(X509_NAME) *ca;

    GetSSL(self, ssl);

    ca = SSL_get_client_CA_list(ssl);
    return ossl_x509name_sk2ary(ca);
}

# ifdef HAVE_SSL_CTX_SET_NEXT_PROTO_SELECT_CB
/*
 * call-seq:
 *    ssl.npn_protocol => String | nil
 *
 * Returns the protocol string that was finally selected by the client
 * during the handshake.
 */
static VALUE
ossl_ssl_npn_protocol(VALUE self)
{
    SSL *ssl;
    const unsigned char *out;
    unsigned int outlen;

    GetSSL(self, ssl);

    SSL_get0_next_proto_negotiated(ssl, &out, &outlen);
    if (!outlen)
	return Qnil;
    else
	return rb_str_new((const char *) out, outlen);
}
# endif

# ifdef HAVE_SSL_CTX_SET_ALPN_SELECT_CB
/*
 * call-seq:
 *    ssl.alpn_protocol => String | nil
 *
 * Returns the ALPN protocol string that was finally selected by the server
 * during the handshake.
 */
static VALUE
ossl_ssl_alpn_protocol(VALUE self)
{
    SSL *ssl;
    const unsigned char *out;
    unsigned int outlen;

    GetSSL(self, ssl);

    SSL_get0_alpn_selected(ssl, &out, &outlen);
    if (!outlen)
	return Qnil;
    else
	return rb_str_new((const char *) out, outlen);
}
# endif

# ifdef HAVE_SSL_GET_SERVER_TMP_KEY
/*
 * call-seq:
 *    ssl.tmp_key => PKey or nil
 *
 * Returns the ephemeral key used in case of forward secrecy cipher.
 */
static VALUE
ossl_ssl_tmp_key(VALUE self)
{
    SSL *ssl;
    EVP_PKEY *key;

    GetSSL(self, ssl);
    if (!SSL_get_server_tmp_key(ssl, &key))
	return Qnil;
    return ossl_pkey_new(key);
}
# endif /* defined(HAVE_SSL_GET_SERVER_TMP_KEY) */
#endif /* !defined(OPENSSL_NO_SOCK) */

#undef rb_intern
#define rb_intern(s) rb_intern_const(s)
void
Init_ossl_ssl(void)
{
    int i;
    VALUE ary;

#if 0
    mOSSL = rb_define_module("OpenSSL");
    eOSSLError = rb_define_class_under(mOSSL, "OpenSSLError", rb_eStandardError);
    rb_mWaitReadable = rb_define_module_under(rb_cIO, "WaitReadable");
    rb_mWaitWritable = rb_define_module_under(rb_cIO, "WaitWritable");
#endif

    ID_callback_state = rb_intern("callback_state");

    ossl_ssl_ex_vcb_idx = SSL_get_ex_new_index(0, (void *)"ossl_ssl_ex_vcb_idx", 0, 0, 0);
    if (ossl_ssl_ex_vcb_idx < 0)
	ossl_raise(rb_eRuntimeError, "SSL_get_ex_new_index");
    ossl_ssl_ex_ptr_idx = SSL_get_ex_new_index(0, (void *)"ossl_ssl_ex_ptr_idx", 0, 0, 0);
    if (ossl_ssl_ex_ptr_idx < 0)
	ossl_raise(rb_eRuntimeError, "SSL_get_ex_new_index");
    ossl_sslctx_ex_ptr_idx = SSL_CTX_get_ex_new_index(0, (void *)"ossl_sslctx_ex_ptr_idx", 0, 0, 0);
    if (ossl_sslctx_ex_ptr_idx < 0)
	ossl_raise(rb_eRuntimeError, "SSL_CTX_get_ex_new_index");
#if !defined(HAVE_X509_STORE_UP_REF)
    ossl_sslctx_ex_store_p = SSL_CTX_get_ex_new_index(0, (void *)"ossl_sslctx_ex_store_p", 0, 0, 0);
    if (ossl_sslctx_ex_store_p < 0)
	ossl_raise(rb_eRuntimeError, "SSL_CTX_get_ex_new_index");
#endif

    /* Document-module: OpenSSL::SSL
     *
     * Use SSLContext to set up the parameters for a TLS (former SSL)
     * connection. Both client and server TLS connections are supported,
     * SSLSocket and SSLServer may be used in conjunction with an instance
     * of SSLContext to set up connections.
     */
    mSSL = rb_define_module_under(mOSSL, "SSL");

    /* Document-module: OpenSSL::ExtConfig
     *
     * This module contains configuration information about the SSL extension,
     * for example if socket support is enabled, or the host name TLS extension
     * is enabled.  Constants in this module will always be defined, but contain
     * +true+ or +false+ values depending on the configuration of your OpenSSL
     * installation.
     */
    mSSLExtConfig = rb_define_module_under(mOSSL, "ExtConfig");

    /* Document-class: OpenSSL::SSL::SSLError
     *
     * Generic error class raised by SSLSocket and SSLContext.
     */
    eSSLError = rb_define_class_under(mSSL, "SSLError", eOSSLError);
    eSSLErrorWaitReadable = rb_define_class_under(mSSL, "SSLErrorWaitReadable", eSSLError);
    rb_include_module(eSSLErrorWaitReadable, rb_mWaitReadable);
    eSSLErrorWaitWritable = rb_define_class_under(mSSL, "SSLErrorWaitWritable", eSSLError);
    rb_include_module(eSSLErrorWaitWritable, rb_mWaitWritable);

    Init_ossl_ssl_session();

    /* Document-class: OpenSSL::SSL::SSLContext
     *
     * An SSLContext is used to set various options regarding certificates,
     * algorithms, verification, session caching, etc.  The SSLContext is
     * used to create an SSLSocket.
     *
     * All attributes must be set before creating an SSLSocket as the
     * SSLContext will be frozen afterward.
     */
    cSSLContext = rb_define_class_under(mSSL, "SSLContext", rb_cObject);
    rb_define_alloc_func(cSSLContext, ossl_sslctx_s_alloc);
    rb_undef_method(cSSLContext, "initialize_copy");

    /*
     * Context certificate
     */
    rb_attr(cSSLContext, rb_intern("cert"), 1, 1, Qfalse);

    /*
     * Context private key
     */
    rb_attr(cSSLContext, rb_intern("key"), 1, 1, Qfalse);

    /*
     * A certificate or Array of certificates that will be sent to the client.
     */
    rb_attr(cSSLContext, rb_intern("client_ca"), 1, 1, Qfalse);

    /*
     * The path to a file containing a PEM-format CA certificate
     */
    rb_attr(cSSLContext, rb_intern("ca_file"), 1, 1, Qfalse);

    /*
     * The path to a directory containing CA certificates in PEM format.
     *
     * Files are looked up by subject's X509 name's hash value.
     */
    rb_attr(cSSLContext, rb_intern("ca_path"), 1, 1, Qfalse);

    /*
     * Maximum session lifetime in seconds.
     */
    rb_attr(cSSLContext, rb_intern("timeout"), 1, 1, Qfalse);

    /*
     * Session verification mode.
     *
     * Valid modes are VERIFY_NONE, VERIFY_PEER, VERIFY_CLIENT_ONCE,
     * VERIFY_FAIL_IF_NO_PEER_CERT and defined on OpenSSL::SSL
     *
     * The default mode is VERIFY_NONE, which does not perform any verification
     * at all.
     *
     * See SSL_CTX_set_verify(3) for details.
     */
    rb_attr(cSSLContext, rb_intern("verify_mode"), 1, 1, Qfalse);

    /*
     * Number of CA certificates to walk when verifying a certificate chain.
     */
    rb_attr(cSSLContext, rb_intern("verify_depth"), 1, 1, Qfalse);

    /*
     * A callback for additional certificate verification.  The callback is
     * invoked for each certificate in the chain.
     *
     * The callback is invoked with two values.  _preverify_ok_ indicates
     * indicates if the verification was passed (+true+) or not (+false+).
     * _store_context_ is an OpenSSL::X509::StoreContext containing the
     * context used for certificate verification.
     *
     * If the callback returns +false+, the chain verification is immediately
     * stopped and a bad_certificate alert is then sent.
     */
    rb_attr(cSSLContext, rb_intern("verify_callback"), 1, 1, Qfalse);

    /*
     * Whether to check the server certificate is valid for the hostname.
     *
     * In order to make this work, verify_mode must be set to VERIFY_PEER and
     * the server hostname must be given by OpenSSL::SSL::SSLSocket#hostname=.
     */
    rb_attr(cSSLContext, rb_intern("verify_hostname"), 1, 1, Qfalse);

    /*
     * An OpenSSL::X509::Store used for certificate verification.
     */
    rb_attr(cSSLContext, rb_intern("cert_store"), 1, 1, Qfalse);

    /*
     * An Array of extra X509 certificates to be added to the certificate
     * chain.
     */
    rb_attr(cSSLContext, rb_intern("extra_chain_cert"), 1, 1, Qfalse);

    /*
     * A callback invoked when a client certificate is requested by a server
     * and no certificate has been set.
     *
     * The callback is invoked with a Session and must return an Array
     * containing an OpenSSL::X509::Certificate and an OpenSSL::PKey.  If any
     * other value is returned the handshake is suspended.
     */
    rb_attr(cSSLContext, rb_intern("client_cert_cb"), 1, 1, Qfalse);

#if !defined(OPENSSL_NO_EC) && defined(HAVE_SSL_CTX_SET_TMP_ECDH_CALLBACK)
    /*
     * A callback invoked when ECDH parameters are required.
     *
     * The callback is invoked with the Session for the key exchange, an
     * flag indicating the use of an export cipher and the keylength
     * required.
     *
     * The callback is deprecated. This does not work with recent versions of
     * OpenSSL. Use OpenSSL::SSL::SSLContext#ecdh_curves= instead.
     */
    rb_attr(cSSLContext, rb_intern("tmp_ecdh_callback"), 1, 1, Qfalse);
#endif

    /*
     * Sets the context in which a session can be reused.  This allows
     * sessions for multiple applications to be distinguished, for example, by
     * name.
     */
    rb_attr(cSSLContext, rb_intern("session_id_context"), 1, 1, Qfalse);

    /*
     * A callback invoked on a server when a session is proposed by the client
     * but the session could not be found in the server's internal cache.
     *
     * The callback is invoked with the SSLSocket and session id.  The
     * callback may return a Session from an external cache.
     */
    rb_attr(cSSLContext, rb_intern("session_get_cb"), 1, 1, Qfalse);

    /*
     * A callback invoked when a new session was negotiated.
     *
     * The callback is invoked with an SSLSocket.  If +false+ is returned the
     * session will be removed from the internal cache.
     */
    rb_attr(cSSLContext, rb_intern("session_new_cb"), 1, 1, Qfalse);

    /*
     * A callback invoked when a session is removed from the internal cache.
     *
     * The callback is invoked with an SSLContext and a Session.
     */
    rb_attr(cSSLContext, rb_intern("session_remove_cb"), 1, 1, Qfalse);

    rb_define_const(mSSLExtConfig, "HAVE_TLSEXT_HOST_NAME", Qtrue);

    /*
     * A callback invoked whenever a new handshake is initiated. May be used
     * to disable renegotiation entirely.
     *
     * The callback is invoked with the active SSLSocket. The callback's
     * return value is irrelevant, normal return indicates "approval" of the
     * renegotiation and will continue the process. To forbid renegotiation
     * and to cancel the process, an Error may be raised within the callback.
     *
     * === Disable client renegotiation
     *
     * When running a server, it is often desirable to disable client
     * renegotiation entirely. You may use a callback as follows to implement
     * this feature:
     *
     *   num_handshakes = 0
     *   ctx.renegotiation_cb = lambda do |ssl|
     *     num_handshakes += 1
     *     raise RuntimeError.new("Client renegotiation disabled") if num_handshakes > 1
     *   end
     */
    rb_attr(cSSLContext, rb_intern("renegotiation_cb"), 1, 1, Qfalse);
#ifdef HAVE_SSL_CTX_SET_NEXT_PROTO_SELECT_CB
    /*
     * An Enumerable of Strings. Each String represents a protocol to be
     * advertised as the list of supported protocols for Next Protocol
     * Negotiation. Supported in OpenSSL 1.0.1 and higher. Has no effect
     * on the client side. If not set explicitly, the NPN extension will
     * not be sent by the server in the handshake.
     *
     * === Example
     *
     *   ctx.npn_protocols = ["http/1.1", "spdy/2"]
     */
    rb_attr(cSSLContext, rb_intern("npn_protocols"), 1, 1, Qfalse);
    /*
     * A callback invoked on the client side when the client needs to select
     * a protocol from the list sent by the server. Supported in OpenSSL 1.0.1
     * and higher. The client MUST select a protocol of those advertised by
     * the server. If none is acceptable, raising an error in the callback
     * will cause the handshake to fail. Not setting this callback explicitly
     * means not supporting the NPN extension on the client - any protocols
     * advertised by the server will be ignored.
     *
     * === Example
     *
     *   ctx.npn_select_cb = lambda do |protocols|
     *     # inspect the protocols and select one
     *     protocols.first
     *   end
     */
    rb_attr(cSSLContext, rb_intern("npn_select_cb"), 1, 1, Qfalse);
#endif

#ifdef HAVE_SSL_CTX_SET_ALPN_SELECT_CB
    /*
     * An Enumerable of Strings. Each String represents a protocol to be
     * advertised as the list of supported protocols for Application-Layer
     * Protocol Negotiation. Supported in OpenSSL 1.0.2 and higher. Has no
     * effect on the server side. If not set explicitly, the ALPN extension will
     * not be included in the handshake.
     *
     * === Example
     *
     *   ctx.alpn_protocols = ["http/1.1", "spdy/2", "h2"]
     */
    rb_attr(cSSLContext, rb_intern("alpn_protocols"), 1, 1, Qfalse);
    /*
     * A callback invoked on the server side when the server needs to select
     * a protocol from the list sent by the client. Supported in OpenSSL 1.0.2
     * and higher. The callback must return a protocol of those advertised by
     * the client. If none is acceptable, raising an error in the callback
     * will cause the handshake to fail. Not setting this callback explicitly
     * means not supporting the ALPN extension on the server - any protocols
     * advertised by the client will be ignored.
     *
     * === Example
     *
     *   ctx.alpn_select_cb = lambda do |protocols|
     *     # inspect the protocols and select one
     *     protocols.first
     *   end
     */
    rb_attr(cSSLContext, rb_intern("alpn_select_cb"), 1, 1, Qfalse);
#endif

    rb_define_alias(cSSLContext, "ssl_timeout", "timeout");
    rb_define_alias(cSSLContext, "ssl_timeout=", "timeout=");
    rb_define_method(cSSLContext, "ssl_version=", ossl_sslctx_set_ssl_version, 1);
    rb_define_method(cSSLContext, "ciphers",     ossl_sslctx_get_ciphers, 0);
    rb_define_method(cSSLContext, "ciphers=",    ossl_sslctx_set_ciphers, 1);
    rb_define_method(cSSLContext, "ecdh_curves=", ossl_sslctx_set_ecdh_curves, 1);
    rb_define_method(cSSLContext, "security_level", ossl_sslctx_get_security_level, 0);
    rb_define_method(cSSLContext, "security_level=", ossl_sslctx_set_security_level, 1);

    rb_define_method(cSSLContext, "setup", ossl_sslctx_setup, 0);
    rb_define_alias(cSSLContext, "freeze", "setup");

    /*
     * No session caching for client or server
     */
    rb_define_const(cSSLContext, "SESSION_CACHE_OFF", LONG2NUM(SSL_SESS_CACHE_OFF));

    /*
     * Client sessions are added to the session cache
     */
    rb_define_const(cSSLContext, "SESSION_CACHE_CLIENT", LONG2NUM(SSL_SESS_CACHE_CLIENT)); /* doesn't actually do anything in 0.9.8e */

    /*
     * Server sessions are added to the session cache
     */
    rb_define_const(cSSLContext, "SESSION_CACHE_SERVER", LONG2NUM(SSL_SESS_CACHE_SERVER));

    /*
     * Both client and server sessions are added to the session cache
     */
    rb_define_const(cSSLContext, "SESSION_CACHE_BOTH", LONG2NUM(SSL_SESS_CACHE_BOTH)); /* no different than CACHE_SERVER in 0.9.8e */

    /*
     * Normally the session cache is checked for expired sessions every 255
     * connections.  Since this may lead to a delay that cannot be controlled,
     * the automatic flushing may be disabled and #flush_sessions can be
     * called explicitly.
     */
    rb_define_const(cSSLContext, "SESSION_CACHE_NO_AUTO_CLEAR", LONG2NUM(SSL_SESS_CACHE_NO_AUTO_CLEAR));

    /*
     * Always perform external lookups of sessions even if they are in the
     * internal cache.
     *
     * This flag has no effect on clients
     */
    rb_define_const(cSSLContext, "SESSION_CACHE_NO_INTERNAL_LOOKUP", LONG2NUM(SSL_SESS_CACHE_NO_INTERNAL_LOOKUP));

    /*
     * Never automatically store sessions in the internal store.
     */
    rb_define_const(cSSLContext, "SESSION_CACHE_NO_INTERNAL_STORE", LONG2NUM(SSL_SESS_CACHE_NO_INTERNAL_STORE));

    /*
     * Enables both SESSION_CACHE_NO_INTERNAL_LOOKUP and
     * SESSION_CACHE_NO_INTERNAL_STORE.
     */
    rb_define_const(cSSLContext, "SESSION_CACHE_NO_INTERNAL", LONG2NUM(SSL_SESS_CACHE_NO_INTERNAL));

    rb_define_method(cSSLContext, "session_add",     ossl_sslctx_session_add, 1);
    rb_define_method(cSSLContext, "session_remove",     ossl_sslctx_session_remove, 1);
    rb_define_method(cSSLContext, "session_cache_mode",     ossl_sslctx_get_session_cache_mode, 0);
    rb_define_method(cSSLContext, "session_cache_mode=",     ossl_sslctx_set_session_cache_mode, 1);
    rb_define_method(cSSLContext, "session_cache_size",     ossl_sslctx_get_session_cache_size, 0);
    rb_define_method(cSSLContext, "session_cache_size=",     ossl_sslctx_set_session_cache_size, 1);
    rb_define_method(cSSLContext, "session_cache_stats",     ossl_sslctx_get_session_cache_stats, 0);
    rb_define_method(cSSLContext, "flush_sessions",     ossl_sslctx_flush_sessions, -1);
    rb_define_method(cSSLContext, "options",     ossl_sslctx_get_options, 0);
    rb_define_method(cSSLContext, "options=",     ossl_sslctx_set_options, 1);

    ary = rb_ary_new2(numberof(ossl_ssl_method_tab));
    for (i = 0; i < numberof(ossl_ssl_method_tab); i++) {
        rb_ary_push(ary, ID2SYM(rb_intern(ossl_ssl_method_tab[i].name)));
    }
    rb_obj_freeze(ary);
    /* The list of available SSL/TLS methods */
    rb_define_const(cSSLContext, "METHODS", ary);

    /*
     * Document-class: OpenSSL::SSL::SSLSocket
     */
    cSSLSocket = rb_define_class_under(mSSL, "SSLSocket", rb_cObject);
#ifdef OPENSSL_NO_SOCK
    rb_define_const(mSSLExtConfig, "OPENSSL_NO_SOCK", Qtrue);
    rb_define_method(cSSLSocket, "initialize", rb_f_notimplement, -1);
#else
    rb_define_const(mSSLExtConfig, "OPENSSL_NO_SOCK", Qfalse);
    rb_define_alloc_func(cSSLSocket, ossl_ssl_s_alloc);
    rb_define_method(cSSLSocket, "initialize", ossl_ssl_initialize, -1);
    rb_undef_method(cSSLSocket, "initialize_copy");
    rb_define_method(cSSLSocket, "connect",    ossl_ssl_connect, 0);
    rb_define_method(cSSLSocket, "connect_nonblock",    ossl_ssl_connect_nonblock, -1);
    rb_define_method(cSSLSocket, "accept",     ossl_ssl_accept, 0);
    rb_define_method(cSSLSocket, "accept_nonblock", ossl_ssl_accept_nonblock, -1);
    rb_define_method(cSSLSocket, "sysread",    ossl_ssl_read, -1);
    rb_define_private_method(cSSLSocket, "sysread_nonblock",    ossl_ssl_read_nonblock, -1);
    rb_define_method(cSSLSocket, "syswrite",   ossl_ssl_write, 1);
    rb_define_private_method(cSSLSocket, "syswrite_nonblock",    ossl_ssl_write_nonblock, -1);
    rb_define_private_method(cSSLSocket, "stop",   ossl_ssl_stop, 0);
    rb_define_method(cSSLSocket, "cert",       ossl_ssl_get_cert, 0);
    rb_define_method(cSSLSocket, "peer_cert",  ossl_ssl_get_peer_cert, 0);
    rb_define_method(cSSLSocket, "peer_cert_chain", ossl_ssl_get_peer_cert_chain, 0);
    rb_define_method(cSSLSocket, "ssl_version",    ossl_ssl_get_version, 0);
    rb_define_method(cSSLSocket, "cipher",     ossl_ssl_get_cipher, 0);
    rb_define_method(cSSLSocket, "state",      ossl_ssl_get_state, 0);
    rb_define_method(cSSLSocket, "pending",    ossl_ssl_pending, 0);
    rb_define_method(cSSLSocket, "session_reused?",    ossl_ssl_session_reused, 0);
    /* implementation of OpenSSL::SSL::SSLSocket#session is in lib/openssl/ssl.rb */
    rb_define_method(cSSLSocket, "session=",    ossl_ssl_set_session, 1);
    rb_define_method(cSSLSocket, "verify_result", ossl_ssl_get_verify_result, 0);
    rb_define_method(cSSLSocket, "client_ca", ossl_ssl_get_client_ca_list, 0);
    /* #hostname is defined in lib/openssl/ssl.rb */
    rb_define_method(cSSLSocket, "hostname=", ossl_ssl_set_hostname, 1);
# ifdef HAVE_SSL_GET_SERVER_TMP_KEY
    rb_define_method(cSSLSocket, "tmp_key", ossl_ssl_tmp_key, 0);
# endif
# ifdef HAVE_SSL_CTX_SET_ALPN_SELECT_CB
    rb_define_method(cSSLSocket, "alpn_protocol", ossl_ssl_alpn_protocol, 0);
# endif
# ifdef HAVE_SSL_CTX_SET_NEXT_PROTO_SELECT_CB
    rb_define_method(cSSLSocket, "npn_protocol", ossl_ssl_npn_protocol, 0);
# endif
#endif

#define ossl_ssl_def_const(x) rb_define_const(mSSL, #x, LONG2NUM(SSL_##x))

    ossl_ssl_def_const(VERIFY_NONE);
    ossl_ssl_def_const(VERIFY_PEER);
    ossl_ssl_def_const(VERIFY_FAIL_IF_NO_PEER_CERT);
    ossl_ssl_def_const(VERIFY_CLIENT_ONCE);
    /* Introduce constants included in OP_ALL.  These constants are mostly for
     * unset some bits in OP_ALL such as;
     *   ctx.options = OP_ALL & ~OP_DONT_INSERT_EMPTY_FRAGMENTS
     */
    ossl_ssl_def_const(OP_MICROSOFT_SESS_ID_BUG);
    ossl_ssl_def_const(OP_NETSCAPE_CHALLENGE_BUG);
    ossl_ssl_def_const(OP_NETSCAPE_REUSE_CIPHER_CHANGE_BUG);
    ossl_ssl_def_const(OP_SSLREF2_REUSE_CERT_TYPE_BUG);
    ossl_ssl_def_const(OP_MICROSOFT_BIG_SSLV3_BUFFER);
    ossl_ssl_def_const(OP_MSIE_SSLV2_RSA_PADDING);
    ossl_ssl_def_const(OP_SSLEAY_080_CLIENT_DH_BUG);
    ossl_ssl_def_const(OP_TLS_D5_BUG);
    ossl_ssl_def_const(OP_TLS_BLOCK_PADDING_BUG);
    ossl_ssl_def_const(OP_DONT_INSERT_EMPTY_FRAGMENTS);
    ossl_ssl_def_const(OP_ALL);
    ossl_ssl_def_const(OP_NO_SESSION_RESUMPTION_ON_RENEGOTIATION);
    ossl_ssl_def_const(OP_SINGLE_ECDH_USE);
    ossl_ssl_def_const(OP_SINGLE_DH_USE);
    ossl_ssl_def_const(OP_EPHEMERAL_RSA);
    ossl_ssl_def_const(OP_CIPHER_SERVER_PREFERENCE);
    ossl_ssl_def_const(OP_TLS_ROLLBACK_BUG);
    ossl_ssl_def_const(OP_NO_SSLv2);
    ossl_ssl_def_const(OP_NO_SSLv3);
    ossl_ssl_def_const(OP_NO_TLSv1);
    ossl_ssl_def_const(OP_NO_TLSv1_1);
    ossl_ssl_def_const(OP_NO_TLSv1_2);
    ossl_ssl_def_const(OP_NO_TICKET);
    ossl_ssl_def_const(OP_NO_COMPRESSION);
    ossl_ssl_def_const(OP_PKCS1_CHECK_1);
    ossl_ssl_def_const(OP_PKCS1_CHECK_2);
    ossl_ssl_def_const(OP_NETSCAPE_CA_DN_BUG);
    ossl_ssl_def_const(OP_NETSCAPE_DEMO_CIPHER_CHANGE_BUG);

    sym_exception = ID2SYM(rb_intern("exception"));
    sym_wait_readable = ID2SYM(rb_intern("wait_readable"));
    sym_wait_writable = ID2SYM(rb_intern("wait_writable"));

    id_tmp_dh_callback = rb_intern("tmp_dh_callback");
    id_tmp_ecdh_callback = rb_intern("tmp_ecdh_callback");
    id_npn_protocols_encoded = rb_intern("npn_protocols_encoded");

#define DefIVarID(name) do \
    id_i_##name = rb_intern("@"#name); while (0)

    DefIVarID(cert_store);
    DefIVarID(ca_file);
    DefIVarID(ca_path);
    DefIVarID(verify_mode);
    DefIVarID(verify_depth);
    DefIVarID(verify_callback);
    DefIVarID(client_ca);
    DefIVarID(renegotiation_cb);
    DefIVarID(cert);
    DefIVarID(key);
    DefIVarID(extra_chain_cert);
    DefIVarID(client_cert_cb);
    DefIVarID(tmp_ecdh_callback);
    DefIVarID(timeout);
    DefIVarID(session_id_context);
    DefIVarID(session_get_cb);
    DefIVarID(session_new_cb);
    DefIVarID(session_remove_cb);
    DefIVarID(npn_select_cb);
    DefIVarID(npn_protocols);
    DefIVarID(alpn_protocols);
    DefIVarID(alpn_select_cb);
    DefIVarID(servername_cb);
    DefIVarID(verify_hostname);

    DefIVarID(io);
    DefIVarID(context);
    DefIVarID(hostname);
}<|MERGE_RESOLUTION|>--- conflicted
+++ resolved
@@ -1696,11 +1696,6 @@
     io = rb_attr_get(self, id_i_io);
     GetOpenFile(io, fptr);
     if (ssl_started(ssl)) {
-<<<<<<< HEAD
-	if(!nonblock && SSL_pending(ssl) <= 0)
-	    rb_thread_wait_fd(fptr->fd);
-=======
->>>>>>> 230467d2
 	for (;;){
 	    nread = SSL_read(ssl, RSTRING_PTR(str), RSTRING_LENINT(str));
 	    switch(ssl_get_error(ssl, nread)){
