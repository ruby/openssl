/*
 * 'OpenSSL for Ruby' project
 * Copyright (C) 2000-2002  GOTOU Yuuzou <gotoyuzo@notwork.org>
 * Copyright (C) 2001-2002  Michal Rokos <m.rokos@sh.cvut.cz>
 * Copyright (C) 2001-2007  Technorama Ltd. <oss-ruby@technorama.net>
 * All rights reserved.
 */
/*
 * This program is licensed under the same licence as Ruby.
 * (See the file 'LICENCE'.)
 */
#include "ossl.h"

#if defined(HAVE_UNISTD_H)
#  include <unistd.h> /* for read(), and write() */
#endif

#define numberof(ary) (int)(sizeof(ary)/sizeof((ary)[0]))

#ifdef _WIN32
#  define TO_SOCKET(s) _get_osfhandle(s)
#else
#  define TO_SOCKET(s) (s)
#endif

#define GetSSLCTX(obj, ctx) do { \
	TypedData_Get_Struct((obj), SSL_CTX, &ossl_sslctx_type, (ctx));	\
} while (0)

VALUE mSSL;
static VALUE mSSLExtConfig;
static VALUE eSSLError;
VALUE cSSLContext;
VALUE cSSLSocket;

static VALUE eSSLErrorWaitReadable;
static VALUE eSSLErrorWaitWritable;

static ID ID_callback_state;
static VALUE sym_exception, sym_wait_readable, sym_wait_writable;

static ID id_i_cert_store, id_i_ca_file, id_i_ca_path, id_i_verify_mode,
	  id_i_verify_depth, id_i_verify_callback, id_i_client_ca,
	  id_i_renegotiation_cb, id_i_cert, id_i_key, id_i_extra_chain_cert,
	  id_i_client_cert_cb, id_i_tmp_ecdh_callback, id_i_timeout,
	  id_i_session_id_context, id_i_session_get_cb, id_i_session_new_cb,
	  id_i_session_remove_cb, id_i_npn_select_cb, id_i_npn_protocols,
	  id_i_alpn_select_cb, id_i_alpn_protocols, id_i_servername_cb,
	  id_i_verify_hostname;
static ID id_i_io, id_i_context, id_i_hostname;

/*
 * SSLContext class
 */
static const struct {
    const char *name;
    SSL_METHOD *(*func)(void); /* FIXME: constify when dropping 0.9.8 */
    int version;
} ossl_ssl_method_tab[] = {
#if defined(HAVE_SSL_CTX_SET_MIN_PROTO_VERSION)
#define OSSL_SSL_METHOD_ENTRY(name, version) \
    { #name,          (SSL_METHOD *(*)(void))TLS_method, version }, \
    { #name"_server", (SSL_METHOD *(*)(void))TLS_server_method, version }, \
    { #name"_client", (SSL_METHOD *(*)(void))TLS_client_method, version }
#else
#define OSSL_SSL_METHOD_ENTRY(name, version) \
    { #name,          (SSL_METHOD *(*)(void))name##_method, version }, \
    { #name"_server", (SSL_METHOD *(*)(void))name##_server_method, version }, \
    { #name"_client", (SSL_METHOD *(*)(void))name##_client_method, version }
#endif
#if defined(HAVE_SSLV2_METHOD)
    OSSL_SSL_METHOD_ENTRY(SSLv2, SSL2_VERSION),
#endif
#if defined(HAVE_SSLV3_METHOD)
    OSSL_SSL_METHOD_ENTRY(SSLv3, SSL3_VERSION),
#endif
    OSSL_SSL_METHOD_ENTRY(TLSv1, TLS1_VERSION),
#if defined(HAVE_TLSV1_1_METHOD)
    OSSL_SSL_METHOD_ENTRY(TLSv1_1, TLS1_1_VERSION),
#endif
#if defined(HAVE_TLSV1_2_METHOD)
    OSSL_SSL_METHOD_ENTRY(TLSv1_2, TLS1_2_VERSION),
#endif
    OSSL_SSL_METHOD_ENTRY(SSLv23, 0),
#undef OSSL_SSL_METHOD_ENTRY
};

static int ossl_ssl_ex_vcb_idx;
static int ossl_ssl_ex_store_p;
static int ossl_ssl_ex_ptr_idx;

static void
ossl_sslctx_free(void *ptr)
{
    SSL_CTX *ctx = ptr;
#if !defined(HAVE_X509_STORE_UP_REF)
    if(ctx && SSL_CTX_get_ex_data(ctx, ossl_ssl_ex_store_p)== (void*)1)
	ctx->cert_store = NULL;
#endif
    SSL_CTX_free(ctx);
}

static const rb_data_type_t ossl_sslctx_type = {
    "OpenSSL/SSL/CTX",
    {
	0, ossl_sslctx_free,
    },
    0, 0, RUBY_TYPED_FREE_IMMEDIATELY,
};

static VALUE
ossl_sslctx_s_alloc(VALUE klass)
{
    SSL_CTX *ctx;
    long mode = SSL_MODE_ENABLE_PARTIAL_WRITE |
	SSL_MODE_ACCEPT_MOVING_WRITE_BUFFER;
    VALUE obj;

#ifdef SSL_MODE_RELEASE_BUFFERS
    mode |= SSL_MODE_RELEASE_BUFFERS;
#endif

    obj = TypedData_Wrap_Struct(klass, &ossl_sslctx_type, 0);
    ctx = SSL_CTX_new(SSLv23_method());
    if (!ctx) {
        ossl_raise(eSSLError, "SSL_CTX_new");
    }
    SSL_CTX_set_mode(ctx, mode);
    RTYPEDDATA_DATA(obj) = ctx;
    SSL_CTX_set_ex_data(ctx, ossl_ssl_ex_ptr_idx, (void*)obj);

#if !defined(OPENSSL_NO_EC) && defined(HAVE_SSL_CTX_SET_ECDH_AUTO)
    /* We use SSL_CTX_set1_curves_list() to specify the curve used in ECDH. It
     * allows to specify multiple curve names and OpenSSL will select
     * automatically from them. In OpenSSL 1.0.2, the automatic selection has to
     * be enabled explicitly. But OpenSSL 1.1.0 removed the knob and it is
     * always enabled. To uniform the behavior, we enable the automatic
     * selection also in 1.0.2. Users can still disable ECDH by removing ECDH
     * cipher suites by SSLContext#ciphers=. */
    if (!SSL_CTX_set_ecdh_auto(ctx, 1))
	ossl_raise(eSSLError, "SSL_CTX_set_ecdh_auto");
#endif

    return obj;
}

/*
 * call-seq:
 *    ctx.ssl_version = :TLSv1
 *    ctx.ssl_version = "SSLv23_client"
 *
 * Sets the SSL/TLS protocol version for the context. This forces connections to
 * use only the specified protocol version.
 *
 * You can get a list of valid versions with OpenSSL::SSL::SSLContext::METHODS
 */
static VALUE
ossl_sslctx_set_ssl_version(VALUE self, VALUE ssl_method)
{
    SSL_CTX *ctx;
    const char *s;
    VALUE m = ssl_method;
    int i;

    GetSSLCTX(self, ctx);
    if (RB_TYPE_P(ssl_method, T_SYMBOL))
	m = rb_sym2str(ssl_method);
    s = StringValueCStr(m);
    for (i = 0; i < numberof(ossl_ssl_method_tab); i++) {
        if (strcmp(ossl_ssl_method_tab[i].name, s) == 0) {
#if defined(HAVE_SSL_CTX_SET_MIN_PROTO_VERSION)
	    int version = ossl_ssl_method_tab[i].version;
#endif
	    SSL_METHOD *method = ossl_ssl_method_tab[i].func();

	    if (SSL_CTX_set_ssl_version(ctx, method) != 1)
		ossl_raise(eSSLError, "SSL_CTX_set_ssl_version");

#if defined(HAVE_SSL_CTX_SET_MIN_PROTO_VERSION)
	    if (!SSL_CTX_set_min_proto_version(ctx, version))
		ossl_raise(eSSLError, "SSL_CTX_set_min_proto_version");
	    if (!SSL_CTX_set_max_proto_version(ctx, version))
		ossl_raise(eSSLError, "SSL_CTX_set_max_proto_version");
#endif
	    return ssl_method;
        }
    }

    ossl_raise(rb_eArgError, "unknown SSL method `%"PRIsVALUE"'.", m);
}

static VALUE
ossl_call_client_cert_cb(VALUE obj)
{
    VALUE ctx_obj, cb, ary, cert, key;

    ctx_obj = rb_attr_get(obj, id_i_context);
    cb = rb_attr_get(ctx_obj, id_i_client_cert_cb);
    if (NIL_P(cb))
	return Qnil;

    ary = rb_funcall(cb, rb_intern("call"), 1, obj);
    Check_Type(ary, T_ARRAY);
    GetX509CertPtr(cert = rb_ary_entry(ary, 0));
    GetPrivPKeyPtr(key = rb_ary_entry(ary, 1));

    return rb_ary_new3(2, cert, key);
}

static int
ossl_client_cert_cb(SSL *ssl, X509 **x509, EVP_PKEY **pkey)
{
    VALUE obj, ret;

    obj = (VALUE)SSL_get_ex_data(ssl, ossl_ssl_ex_ptr_idx);
    ret = rb_protect(ossl_call_client_cert_cb, obj, NULL);
    if (NIL_P(ret))
	return 0;

    *x509 = DupX509CertPtr(RARRAY_AREF(ret, 0));
    *pkey = DupPKeyPtr(RARRAY_AREF(ret, 1));

    return 1;
}

#if !defined(OPENSSL_NO_DH)
static VALUE
ossl_call_tmp_dh_callback(VALUE args)
{
    VALUE cb, dh;
    EVP_PKEY *pkey;

    cb = rb_funcall(rb_ary_entry(args, 0), rb_intern("tmp_dh_callback"), 0);

    if (NIL_P(cb)) return Qfalse;
    dh = rb_apply(cb, rb_intern("call"), args);
    pkey = GetPKeyPtr(dh);
    if (EVP_PKEY_base_id(pkey) != EVP_PKEY_DH) return Qfalse;

    return dh;
}

static DH*
ossl_tmp_dh_callback(SSL *ssl, int is_export, int keylength)
{
    VALUE args, dh, rb_ssl;

    rb_ssl = (VALUE)SSL_get_ex_data(ssl, ossl_ssl_ex_ptr_idx);

    args = rb_ary_new_from_args(3, rb_ssl, INT2NUM(is_export), INT2NUM(keylength));

    dh = rb_protect(ossl_call_tmp_dh_callback, args, NULL);
    if (!RTEST(dh)) return NULL;

    return EVP_PKEY_get0_DH(GetPKeyPtr(dh));
}
#endif /* OPENSSL_NO_DH */

#if !defined(OPENSSL_NO_EC) && defined(HAVE_SSL_CTX_SET_TMP_ECDH_CALLBACK)
static VALUE
ossl_call_tmp_ecdh_callback(VALUE args)
{
    VALUE cb, ecdh;
    EVP_PKEY *pkey;

    cb = rb_funcall(rb_ary_entry(args, 0), rb_intern("tmp_ecdh_callback"), 0);

    if (NIL_P(cb)) return Qfalse;
    ecdh = rb_apply(cb, rb_intern("call"), args);
    pkey = GetPKeyPtr(ecdh);
    if (EVP_PKEY_base_id(pkey) != EVP_PKEY_EC) return Qfalse;

    return ecdh;
}

static EC_KEY*
ossl_tmp_ecdh_callback(SSL *ssl, int is_export, int keylength)
{
    VALUE args, ecdh, rb_ssl;

    rb_ssl = (VALUE)SSL_get_ex_data(ssl, ossl_ssl_ex_ptr_idx);

    args = rb_ary_new_from_args(3, rb_ssl, INT2NUM(is_export), INT2NUM(keylength));

    ecdh = rb_protect(ossl_call_tmp_ecdh_callback, args, NULL);
    if (!RTEST(ecdh)) return NULL;

    return EVP_PKEY_get0_EC_KEY(GetPKeyPtr(ecdh));
}
#endif

static VALUE
call_verify_certificate_identity(VALUE ctx_v)
{
    X509_STORE_CTX *ctx = (X509_STORE_CTX *)ctx_v;
    SSL *ssl;
    VALUE ssl_obj, hostname, cert_obj;

    ssl = X509_STORE_CTX_get_ex_data(ctx, SSL_get_ex_data_X509_STORE_CTX_idx());
    ssl_obj = (VALUE)SSL_get_ex_data(ssl, ossl_ssl_ex_ptr_idx);
    hostname = rb_attr_get(ssl_obj, id_i_hostname);

    if (!RTEST(hostname)) {
	rb_warning("verify_hostname requires hostname to be set");
	return Qtrue;
    }

    cert_obj = ossl_x509_new(X509_STORE_CTX_get_current_cert(ctx));
    return rb_funcall(mSSL, rb_intern("verify_certificate_identity"), 2,
		      cert_obj, hostname);
}

static int
ossl_ssl_verify_callback(int preverify_ok, X509_STORE_CTX *ctx)
{
    VALUE cb, ssl_obj, sslctx_obj, verify_hostname, ret;
    SSL *ssl;
    int status;

    ssl = X509_STORE_CTX_get_ex_data(ctx, SSL_get_ex_data_X509_STORE_CTX_idx());
    cb = (VALUE)SSL_get_ex_data(ssl, ossl_ssl_ex_vcb_idx);
    ssl_obj = (VALUE)SSL_get_ex_data(ssl, ossl_ssl_ex_ptr_idx);
    sslctx_obj = rb_attr_get(ssl_obj, id_i_context);
    verify_hostname = rb_attr_get(sslctx_obj, id_i_verify_hostname);

    if (preverify_ok && RTEST(verify_hostname) && !SSL_is_server(ssl) &&
	!X509_STORE_CTX_get_error_depth(ctx)) {
	ret = rb_protect(call_verify_certificate_identity, (VALUE)ctx, &status);
	if (status) {
	    rb_ivar_set(ssl_obj, ID_callback_state, INT2NUM(status));
	    return 0;
	}
	preverify_ok = ret == Qtrue;
    }

    return ossl_verify_cb_call(cb, preverify_ok, ctx);
}

static VALUE
ossl_call_session_get_cb(VALUE ary)
{
    VALUE ssl_obj, cb;

    Check_Type(ary, T_ARRAY);
    ssl_obj = rb_ary_entry(ary, 0);

    cb = rb_funcall(ssl_obj, rb_intern("session_get_cb"), 0);
    if (NIL_P(cb)) return Qnil;

    return rb_funcall(cb, rb_intern("call"), 1, ary);
}

/* this method is currently only called for servers (in OpenSSL <= 0.9.8e) */
static SSL_SESSION *
#if OPENSSL_VERSION_NUMBER >= 0x10100000L && !defined(LIBRESSL_VERSION_NUMBER)
ossl_sslctx_session_get_cb(SSL *ssl, const unsigned char *buf, int len, int *copy)
#else
ossl_sslctx_session_get_cb(SSL *ssl, unsigned char *buf, int len, int *copy)
#endif
{
    VALUE ary, ssl_obj, ret_obj;
    SSL_SESSION *sess;
    void *ptr;
    int state = 0;

    OSSL_Debug("SSL SESSION get callback entered");
    if ((ptr = SSL_get_ex_data(ssl, ossl_ssl_ex_ptr_idx)) == NULL)
    	return NULL;
    ssl_obj = (VALUE)ptr;
    ary = rb_ary_new2(2);
    rb_ary_push(ary, ssl_obj);
    rb_ary_push(ary, rb_str_new((const char *)buf, len));

    ret_obj = rb_protect(ossl_call_session_get_cb, ary, &state);
    if (state) {
        rb_ivar_set(ssl_obj, ID_callback_state, INT2NUM(state));
        return NULL;
    }
    if (!rb_obj_is_instance_of(ret_obj, cSSLSession))
        return NULL;

    SafeGetSSLSession(ret_obj, sess);
    *copy = 1;

    return sess;
}

static VALUE
ossl_call_session_new_cb(VALUE ary)
{
    VALUE ssl_obj, cb;

    Check_Type(ary, T_ARRAY);
    ssl_obj = rb_ary_entry(ary, 0);

    cb = rb_funcall(ssl_obj, rb_intern("session_new_cb"), 0);
    if (NIL_P(cb)) return Qnil;

    return rb_funcall(cb, rb_intern("call"), 1, ary);
}

/* return 1 normal.  return 0 removes the session */
static int
ossl_sslctx_session_new_cb(SSL *ssl, SSL_SESSION *sess)
{
    VALUE ary, ssl_obj, sess_obj;
    void *ptr;
    int state = 0;

    OSSL_Debug("SSL SESSION new callback entered");

    if ((ptr = SSL_get_ex_data(ssl, ossl_ssl_ex_ptr_idx)) == NULL)
    	return 1;
    ssl_obj = (VALUE)ptr;
    sess_obj = rb_obj_alloc(cSSLSession);
    SSL_SESSION_up_ref(sess);
    DATA_PTR(sess_obj) = sess;

    ary = rb_ary_new2(2);
    rb_ary_push(ary, ssl_obj);
    rb_ary_push(ary, sess_obj);

    rb_protect(ossl_call_session_new_cb, ary, &state);
    if (state) {
        rb_ivar_set(ssl_obj, ID_callback_state, INT2NUM(state));
    }

    /*
     * return 0 which means to OpenSSL that the session is still
     * valid (since we created Ruby Session object) and was not freed by us
     * with SSL_SESSION_free(). Call SSLContext#remove_session(sess) in
     * session_get_cb block if you don't want OpenSSL to cache the session
     * internally.
     */
    return 0;
}

static VALUE
ossl_call_session_remove_cb(VALUE ary)
{
    VALUE sslctx_obj, cb;

    Check_Type(ary, T_ARRAY);
    sslctx_obj = rb_ary_entry(ary, 0);

    cb = rb_attr_get(sslctx_obj, id_i_session_remove_cb);
    if (NIL_P(cb)) return Qnil;

    return rb_funcall(cb, rb_intern("call"), 1, ary);
}

static void
ossl_sslctx_session_remove_cb(SSL_CTX *ctx, SSL_SESSION *sess)
{
    VALUE ary, sslctx_obj, sess_obj;
    void *ptr;
    int state = 0;

    OSSL_Debug("SSL SESSION remove callback entered");

    if ((ptr = SSL_CTX_get_ex_data(ctx, ossl_ssl_ex_ptr_idx)) == NULL)
    	return;
    sslctx_obj = (VALUE)ptr;
    sess_obj = rb_obj_alloc(cSSLSession);
    SSL_SESSION_up_ref(sess);
    DATA_PTR(sess_obj) = sess;

    ary = rb_ary_new2(2);
    rb_ary_push(ary, sslctx_obj);
    rb_ary_push(ary, sess_obj);

    rb_protect(ossl_call_session_remove_cb, ary, &state);
    if (state) {
/*
  the SSL_CTX is frozen, nowhere to save state.
  there is no common accessor method to check it either.
        rb_ivar_set(sslctx_obj, ID_callback_state, INT2NUM(state));
*/
    }
}

static VALUE
ossl_sslctx_add_extra_chain_cert_i(RB_BLOCK_CALL_FUNC_ARGLIST(i, arg))
{
    X509 *x509;
    SSL_CTX *ctx;

    GetSSLCTX(arg, ctx);
    x509 = DupX509CertPtr(i);
    if(!SSL_CTX_add_extra_chain_cert(ctx, x509)){
	ossl_raise(eSSLError, NULL);
    }

    return i;
}

static VALUE ossl_sslctx_setup(VALUE self);

#ifdef HAVE_SSL_SET_TLSEXT_HOST_NAME
static VALUE
ossl_call_servername_cb(VALUE ary)
{
    VALUE ssl_obj, sslctx_obj, cb, ret_obj;

    Check_Type(ary, T_ARRAY);
    ssl_obj = rb_ary_entry(ary, 0);

    sslctx_obj = rb_attr_get(ssl_obj, id_i_context);
    cb = rb_attr_get(sslctx_obj, id_i_servername_cb);
    if (NIL_P(cb)) return Qnil;

    ret_obj = rb_funcall(cb, rb_intern("call"), 1, ary);
    if (rb_obj_is_kind_of(ret_obj, cSSLContext)) {
        SSL *ssl;
        SSL_CTX *ctx2;

        ossl_sslctx_setup(ret_obj);
        GetSSL(ssl_obj, ssl);
        GetSSLCTX(ret_obj, ctx2);
        SSL_set_SSL_CTX(ssl, ctx2);
        rb_ivar_set(ssl_obj, id_i_context, ret_obj);
    } else if (!NIL_P(ret_obj)) {
	ossl_raise(rb_eArgError, "servername_cb must return an "
		   "OpenSSL::SSL::SSLContext object or nil");
    }

    return ret_obj;
}

static int
ssl_servername_cb(SSL *ssl, int *ad, void *arg)
{
    VALUE ary, ssl_obj;
    void *ptr;
    int state = 0;
    const char *servername = SSL_get_servername(ssl, TLSEXT_NAMETYPE_host_name);

    if (!servername)
        return SSL_TLSEXT_ERR_OK;

    if ((ptr = SSL_get_ex_data(ssl, ossl_ssl_ex_ptr_idx)) == NULL)
    	return SSL_TLSEXT_ERR_ALERT_FATAL;
    ssl_obj = (VALUE)ptr;
    ary = rb_ary_new2(2);
    rb_ary_push(ary, ssl_obj);
    rb_ary_push(ary, rb_str_new2(servername));

    rb_protect(ossl_call_servername_cb, ary, &state);
    if (state) {
        rb_ivar_set(ssl_obj, ID_callback_state, INT2NUM(state));
        return SSL_TLSEXT_ERR_ALERT_FATAL;
    }

    return SSL_TLSEXT_ERR_OK;
}
#endif

static void
ssl_renegotiation_cb(const SSL *ssl)
{
    VALUE ssl_obj, sslctx_obj, cb;
    void *ptr;

    if ((ptr = SSL_get_ex_data(ssl, ossl_ssl_ex_ptr_idx)) == NULL)
	ossl_raise(eSSLError, "SSL object could not be retrieved");
    ssl_obj = (VALUE)ptr;

    sslctx_obj = rb_attr_get(ssl_obj, id_i_context);
    cb = rb_attr_get(sslctx_obj, id_i_renegotiation_cb);
    if (NIL_P(cb)) return;

    (void) rb_funcall(cb, rb_intern("call"), 1, ssl_obj);
}

#if defined(HAVE_SSL_CTX_SET_NEXT_PROTO_SELECT_CB) || \
    defined(HAVE_SSL_CTX_SET_ALPN_SELECT_CB)
static VALUE
ssl_npn_encode_protocol_i(VALUE cur, VALUE encoded)
{
    int len = RSTRING_LENINT(cur);
    char len_byte;
    if (len < 1 || len > 255)
	ossl_raise(eSSLError, "Advertised protocol must have length 1..255");
    /* Encode the length byte */
    len_byte = len;
    rb_str_buf_cat(encoded, &len_byte, 1);
    rb_str_buf_cat(encoded, RSTRING_PTR(cur), len);
    return Qnil;
}

static VALUE
ssl_encode_npn_protocols(VALUE protocols)
{
    VALUE encoded = rb_str_new(NULL, 0);
    rb_iterate(rb_each, protocols, ssl_npn_encode_protocol_i, encoded);
    return encoded;
}

struct npn_select_cb_common_args {
    VALUE cb;
    const unsigned char *in;
    unsigned inlen;
};

static VALUE
npn_select_cb_common_i(VALUE tmp)
{
    struct npn_select_cb_common_args *args = (void *)tmp;
    const unsigned char *in = args->in, *in_end = in + args->inlen;
    unsigned char l;
    long len;
    VALUE selected, protocols = rb_ary_new();

    /* assume OpenSSL verifies this format */
    /* The format is len_1|proto_1|...|len_n|proto_n */
    while (in < in_end) {
	l = *in++;
	rb_ary_push(protocols, rb_str_new((const char *)in, l));
	in += l;
    }

    selected = rb_funcall(args->cb, rb_intern("call"), 1, protocols);
    StringValue(selected);
    len = RSTRING_LEN(selected);
    if (len < 1 || len >= 256) {
	ossl_raise(eSSLError, "Selected protocol name must have length 1..255");
    }

    return selected;
}

static int
ssl_npn_select_cb_common(SSL *ssl, VALUE cb, const unsigned char **out,
			 unsigned char *outlen, const unsigned char *in,
			 unsigned int inlen)
{
    VALUE selected;
    int status;
<<<<<<< HEAD
    struct npn_select_cb_common_args args = { cb, in, inlen };
=======
    struct npn_select_cb_common_args args;

    args.cb = cb;
    args.in = in;
    args.inlen = inlen;
>>>>>>> 368b26ec

    selected = rb_protect(npn_select_cb_common_i, (VALUE)&args, &status);
    if (status) {
	VALUE ssl_obj = (VALUE)SSL_get_ex_data(ssl, ossl_ssl_ex_ptr_idx);

	rb_ivar_set(ssl_obj, ID_callback_state, INT2NUM(status));
	return SSL_TLSEXT_ERR_ALERT_FATAL;
    }

    *out = (unsigned char *)RSTRING_PTR(selected);
    *outlen = (unsigned char)RSTRING_LEN(selected);

    return SSL_TLSEXT_ERR_OK;
}
#endif

#ifdef HAVE_SSL_CTX_SET_NEXT_PROTO_SELECT_CB
static int
ssl_npn_advertise_cb(SSL *ssl, const unsigned char **out, unsigned int *outlen,
		     void *arg)
{
    VALUE protocols = (VALUE)arg;

    *out = (const unsigned char *) RSTRING_PTR(protocols);
    *outlen = RSTRING_LENINT(protocols);

    return SSL_TLSEXT_ERR_OK;
}

static int
ssl_npn_select_cb(SSL *ssl, unsigned char **out, unsigned char *outlen,
		  const unsigned char *in, unsigned int inlen, void *arg)
{
    VALUE sslctx_obj, cb;

    sslctx_obj = (VALUE) arg;
    cb = rb_attr_get(sslctx_obj, id_i_npn_select_cb);

    return ssl_npn_select_cb_common(ssl, cb, (const unsigned char **)out,
				    outlen, in, inlen);
}
#endif

#ifdef HAVE_SSL_CTX_SET_ALPN_SELECT_CB
static int
ssl_alpn_select_cb(SSL *ssl, const unsigned char **out, unsigned char *outlen,
		   const unsigned char *in, unsigned int inlen, void *arg)
{
    VALUE sslctx_obj, cb;

    sslctx_obj = (VALUE) arg;
    cb = rb_attr_get(sslctx_obj, id_i_alpn_select_cb);

    return ssl_npn_select_cb_common(ssl, cb, out, outlen, in, inlen);
}
#endif

/* This function may serve as the entry point to support further callbacks. */
static void
ssl_info_cb(const SSL *ssl, int where, int val)
{
    int is_server = SSL_is_server((SSL *)ssl);

    if (is_server && where & SSL_CB_HANDSHAKE_START) {
	ssl_renegotiation_cb(ssl);
    }
}

/*
 * Gets various OpenSSL options.
 */
static VALUE
ossl_sslctx_get_options(VALUE self)
{
    SSL_CTX *ctx;
    GetSSLCTX(self, ctx);
    return LONG2NUM(SSL_CTX_get_options(ctx));
}

/*
 * Sets various OpenSSL options.
 */
static VALUE
ossl_sslctx_set_options(VALUE self, VALUE options)
{
    SSL_CTX *ctx;

    rb_check_frozen(self);
    GetSSLCTX(self, ctx);

    SSL_CTX_clear_options(ctx, SSL_CTX_get_options(ctx));

    if (NIL_P(options)) {
	SSL_CTX_set_options(ctx, SSL_OP_ALL);
    } else {
	SSL_CTX_set_options(ctx, NUM2LONG(options));
    }

    return self;
}

/*
 * call-seq:
 *    ctx.setup => Qtrue # first time
 *    ctx.setup => nil # thereafter
 *
 * This method is called automatically when a new SSLSocket is created.
 * However, it is not thread-safe and must be called before creating
 * SSLSocket objects in a multi-threaded program.
 */
static VALUE
ossl_sslctx_setup(VALUE self)
{
    SSL_CTX *ctx;
    X509 *cert = NULL, *client_ca = NULL;
    EVP_PKEY *key = NULL;
    char *ca_path = NULL, *ca_file = NULL;
    int verify_mode;
    long i;
    VALUE val;

    if(OBJ_FROZEN(self)) return Qnil;
    GetSSLCTX(self, ctx);

#if !defined(OPENSSL_NO_DH)
    SSL_CTX_set_tmp_dh_callback(ctx, ossl_tmp_dh_callback);
#endif

#if !defined(OPENSSL_NO_EC)
    /* We added SSLContext#tmp_ecdh_callback= in Ruby 2.3.0,
     * but SSL_CTX_set_tmp_ecdh_callback() was removed in OpenSSL 1.1.0. */
    if (RTEST(rb_attr_get(self, id_i_tmp_ecdh_callback))) {
# if defined(HAVE_SSL_CTX_SET_TMP_ECDH_CALLBACK)
	rb_warn("#tmp_ecdh_callback= is deprecated; use #ecdh_curves= instead");
	SSL_CTX_set_tmp_ecdh_callback(ctx, ossl_tmp_ecdh_callback);
#  if defined(HAVE_SSL_CTX_SET_ECDH_AUTO)
	/* tmp_ecdh_callback and ecdh_auto conflict; OpenSSL ignores
	 * tmp_ecdh_callback. So disable ecdh_auto. */
	if (!SSL_CTX_set_ecdh_auto(ctx, 0))
	    ossl_raise(eSSLError, "SSL_CTX_set_ecdh_auto");
#  endif
# else
	ossl_raise(eSSLError, "OpenSSL does not support tmp_ecdh_callback; "
		   "use #ecdh_curves= instead");
# endif
    }
#endif /* OPENSSL_NO_EC */

    val = rb_attr_get(self, id_i_cert_store);
    if (!NIL_P(val)) {
	X509_STORE *store = GetX509StorePtr(val); /* NO NEED TO DUP */
	SSL_CTX_set_cert_store(ctx, store);
#if !defined(HAVE_X509_STORE_UP_REF)
	/*
         * WORKAROUND:
	 *   X509_STORE can count references, but
	 *   X509_STORE_free() doesn't care it.
	 *   So we won't increment it but mark it by ex_data.
	 */
        SSL_CTX_set_ex_data(ctx, ossl_ssl_ex_store_p, (void *)1);
#else /* Fixed in OpenSSL 1.0.2; bff9ce4db38b (master), 5b4b9ce976fc (1.0.2) */
	X509_STORE_up_ref(store);
#endif
    }

    val = rb_attr_get(self, id_i_extra_chain_cert);
    if(!NIL_P(val)){
	rb_block_call(val, rb_intern("each"), 0, 0, ossl_sslctx_add_extra_chain_cert_i, self);
    }

    /* private key may be bundled in certificate file. */
    val = rb_attr_get(self, id_i_cert);
    cert = NIL_P(val) ? NULL : GetX509CertPtr(val); /* NO DUP NEEDED */
    val = rb_attr_get(self, id_i_key);
    key = NIL_P(val) ? NULL : GetPrivPKeyPtr(val); /* NO DUP NEEDED */
    if (cert && key) {
        if (!SSL_CTX_use_certificate(ctx, cert)) {
            /* Adds a ref => Safe to FREE */
            ossl_raise(eSSLError, "SSL_CTX_use_certificate");
        }
        if (!SSL_CTX_use_PrivateKey(ctx, key)) {
            /* Adds a ref => Safe to FREE */
            ossl_raise(eSSLError, "SSL_CTX_use_PrivateKey");
        }
        if (!SSL_CTX_check_private_key(ctx)) {
            ossl_raise(eSSLError, "SSL_CTX_check_private_key");
        }
    }

    val = rb_attr_get(self, id_i_client_ca);
    if(!NIL_P(val)){
	if (RB_TYPE_P(val, T_ARRAY)) {
	    for(i = 0; i < RARRAY_LEN(val); i++){
		client_ca = GetX509CertPtr(RARRAY_AREF(val, i));
        	if (!SSL_CTX_add_client_CA(ctx, client_ca)){
		    /* Copies X509_NAME => FREE it. */
        	    ossl_raise(eSSLError, "SSL_CTX_add_client_CA");
        	}
	    }
        }
	else{
	    client_ca = GetX509CertPtr(val); /* NO DUP NEEDED. */
            if (!SSL_CTX_add_client_CA(ctx, client_ca)){
		/* Copies X509_NAME => FREE it. */
        	ossl_raise(eSSLError, "SSL_CTX_add_client_CA");
            }
	}
    }

    val = rb_attr_get(self, id_i_ca_file);
    ca_file = NIL_P(val) ? NULL : StringValueCStr(val);
    val = rb_attr_get(self, id_i_ca_path);
    ca_path = NIL_P(val) ? NULL : StringValueCStr(val);
    if(ca_file || ca_path){
	if (!SSL_CTX_load_verify_locations(ctx, ca_file, ca_path))
	    rb_warning("can't set verify locations");
    }

    val = rb_attr_get(self, id_i_verify_mode);
    verify_mode = NIL_P(val) ? SSL_VERIFY_NONE : NUM2INT(val);
    SSL_CTX_set_verify(ctx, verify_mode, ossl_ssl_verify_callback);
    if (RTEST(rb_attr_get(self, id_i_client_cert_cb)))
	SSL_CTX_set_client_cert_cb(ctx, ossl_client_cert_cb);

    val = rb_attr_get(self, id_i_timeout);
    if(!NIL_P(val)) SSL_CTX_set_timeout(ctx, NUM2LONG(val));

    val = rb_attr_get(self, id_i_verify_depth);
    if(!NIL_P(val)) SSL_CTX_set_verify_depth(ctx, NUM2INT(val));

#ifdef HAVE_SSL_CTX_SET_NEXT_PROTO_SELECT_CB
    val = rb_attr_get(self, id_i_npn_protocols);
    if (!NIL_P(val)) {
	VALUE encoded = ssl_encode_npn_protocols(val);
	SSL_CTX_set_next_protos_advertised_cb(ctx, ssl_npn_advertise_cb, (void *)encoded);
	OSSL_Debug("SSL NPN advertise callback added");
    }
    if (RTEST(rb_attr_get(self, id_i_npn_select_cb))) {
	SSL_CTX_set_next_proto_select_cb(ctx, ssl_npn_select_cb, (void *) self);
	OSSL_Debug("SSL NPN select callback added");
    }
#endif

#ifdef HAVE_SSL_CTX_SET_ALPN_SELECT_CB
    val = rb_attr_get(self, id_i_alpn_protocols);
    if (!NIL_P(val)) {
	VALUE rprotos = ssl_encode_npn_protocols(val);

	/* returns 0 on success */
	if (SSL_CTX_set_alpn_protos(ctx, (unsigned char *)RSTRING_PTR(rprotos),
				    RSTRING_LENINT(rprotos)))
	    ossl_raise(eSSLError, "SSL_CTX_set_alpn_protos");
	OSSL_Debug("SSL ALPN values added");
    }
    if (RTEST(rb_attr_get(self, id_i_alpn_select_cb))) {
	SSL_CTX_set_alpn_select_cb(ctx, ssl_alpn_select_cb, (void *) self);
	OSSL_Debug("SSL ALPN select callback added");
    }
#endif

    rb_obj_freeze(self);

    val = rb_attr_get(self, id_i_session_id_context);
    if (!NIL_P(val)){
	StringValue(val);
	if (!SSL_CTX_set_session_id_context(ctx, (unsigned char *)RSTRING_PTR(val),
					    RSTRING_LENINT(val))){
	    ossl_raise(eSSLError, "SSL_CTX_set_session_id_context");
	}
    }

    if (RTEST(rb_attr_get(self, id_i_session_get_cb))) {
	SSL_CTX_sess_set_get_cb(ctx, ossl_sslctx_session_get_cb);
	OSSL_Debug("SSL SESSION get callback added");
    }
    if (RTEST(rb_attr_get(self, id_i_session_new_cb))) {
	SSL_CTX_sess_set_new_cb(ctx, ossl_sslctx_session_new_cb);
	OSSL_Debug("SSL SESSION new callback added");
    }
    if (RTEST(rb_attr_get(self, id_i_session_remove_cb))) {
	SSL_CTX_sess_set_remove_cb(ctx, ossl_sslctx_session_remove_cb);
	OSSL_Debug("SSL SESSION remove callback added");
    }

#ifdef HAVE_SSL_SET_TLSEXT_HOST_NAME
    val = rb_attr_get(self, id_i_servername_cb);
    if (!NIL_P(val)) {
        SSL_CTX_set_tlsext_servername_callback(ctx, ssl_servername_cb);
	OSSL_Debug("SSL TLSEXT servername callback added");
    }
#endif

    return Qtrue;
}

static VALUE
ossl_ssl_cipher_to_ary(const SSL_CIPHER *cipher)
{
    VALUE ary;
    int bits, alg_bits;

    ary = rb_ary_new2(4);
    rb_ary_push(ary, rb_str_new2(SSL_CIPHER_get_name(cipher)));
    rb_ary_push(ary, rb_str_new2(SSL_CIPHER_get_version(cipher)));
    bits = SSL_CIPHER_get_bits(cipher, &alg_bits);
    rb_ary_push(ary, INT2NUM(bits));
    rb_ary_push(ary, INT2NUM(alg_bits));

    return ary;
}

/*
 * call-seq:
 *    ctx.ciphers => [[name, version, bits, alg_bits], ...]
 *
 * The list of cipher suites configured for this context.
 */
static VALUE
ossl_sslctx_get_ciphers(VALUE self)
{
    SSL_CTX *ctx;
    STACK_OF(SSL_CIPHER) *ciphers;
    const SSL_CIPHER *cipher;
    VALUE ary;
    int i, num;

    GetSSLCTX(self, ctx);
    if(!ctx){
        rb_warning("SSL_CTX is not initialized.");
        return Qnil;
    }
    ciphers = SSL_CTX_get_ciphers(ctx);

    if (!ciphers)
        return rb_ary_new();

    num = sk_SSL_CIPHER_num(ciphers);
    ary = rb_ary_new2(num);
    for(i = 0; i < num; i++){
        cipher = sk_SSL_CIPHER_value(ciphers, i);
        rb_ary_push(ary, ossl_ssl_cipher_to_ary(cipher));
    }
    return ary;
}

/*
 * call-seq:
 *    ctx.ciphers = "cipher1:cipher2:..."
 *    ctx.ciphers = [name, ...]
 *    ctx.ciphers = [[name, version, bits, alg_bits], ...]
 *
 * Sets the list of available cipher suites for this context.  Note in a server
 * context some ciphers require the appropriate certificates.  For example, an
 * RSA cipher suite can only be chosen when an RSA certificate is available.
 */
static VALUE
ossl_sslctx_set_ciphers(VALUE self, VALUE v)
{
    SSL_CTX *ctx;
    VALUE str, elem;
    int i;

    rb_check_frozen(self);
    if (NIL_P(v))
	return v;
    else if (RB_TYPE_P(v, T_ARRAY)) {
        str = rb_str_new(0, 0);
        for (i = 0; i < RARRAY_LEN(v); i++) {
            elem = rb_ary_entry(v, i);
            if (RB_TYPE_P(elem, T_ARRAY)) elem = rb_ary_entry(elem, 0);
            elem = rb_String(elem);
            rb_str_append(str, elem);
            if (i < RARRAY_LEN(v)-1) rb_str_cat2(str, ":");
        }
    } else {
        str = v;
        StringValue(str);
    }

    GetSSLCTX(self, ctx);
    if(!ctx){
        ossl_raise(eSSLError, "SSL_CTX is not initialized.");
        return Qnil;
    }
    if (!SSL_CTX_set_cipher_list(ctx, StringValueCStr(str))) {
        ossl_raise(eSSLError, "SSL_CTX_set_cipher_list");
    }

    return v;
}

#if !defined(OPENSSL_NO_EC)
/*
 * call-seq:
 *    ctx.ecdh_curves = curve_list -> curve_list
 *
 * Sets the list of "supported elliptic curves" for this context.
 *
 * For a TLS client, the list is directly used in the Supported Elliptic Curves
 * Extension. For a server, the list is used by OpenSSL to determine the set of
 * shared curves. OpenSSL will pick the most appropriate one from it.
 *
 * Note that this works differently with old OpenSSL (<= 1.0.1). Only one curve
 * can be set, and this has no effect for TLS clients.
 *
 * === Example
 *   ctx1 = OpenSSL::SSL::SSLContext.new
 *   ctx1.ecdh_curves = "X25519:P-256:P-224"
 *   svr = OpenSSL::SSL::SSLServer.new(tcp_svr, ctx1)
 *   Thread.new { svr.accept }
 *
 *   ctx2 = OpenSSL::SSL::SSLContext.new
 *   ctx2.ecdh_curves = "P-256"
 *   cli = OpenSSL::SSL::SSLSocket.new(tcp_sock, ctx2)
 *   cli.connect
 *
 *   p cli.tmp_key.group.curve_name
 *   # => "prime256v1" (is an alias for NIST P-256)
 */
static VALUE
ossl_sslctx_set_ecdh_curves(VALUE self, VALUE arg)
{
    SSL_CTX *ctx;

    rb_check_frozen(self);
    GetSSLCTX(self, ctx);
    StringValueCStr(arg);

#if defined(HAVE_SSL_CTX_SET1_CURVES_LIST)
    if (!SSL_CTX_set1_curves_list(ctx, RSTRING_PTR(arg)))
	ossl_raise(eSSLError, NULL);
#else
    /* OpenSSL does not have SSL_CTX_set1_curves_list()... Fallback to
     * SSL_CTX_set_tmp_ecdh(). So only the first curve is used. */
    {
	VALUE curve, splitted;
	EC_KEY *ec;
	int nid;

	splitted = rb_str_split(arg, ":");
	if (!RARRAY_LEN(splitted))
	    ossl_raise(eSSLError, "invalid input format");
	curve = RARRAY_AREF(splitted, 0);
	StringValueCStr(curve);

	/* SSL_CTX_set1_curves_list() accepts NIST names */
	nid = EC_curve_nist2nid(RSTRING_PTR(curve));
	if (nid == NID_undef)
	    nid = OBJ_txt2nid(RSTRING_PTR(curve));
	if (nid == NID_undef)
	    ossl_raise(eSSLError, "unknown curve name");

	ec = EC_KEY_new_by_curve_name(nid);
	if (!ec)
	    ossl_raise(eSSLError, NULL);
	EC_KEY_set_asn1_flag(ec, OPENSSL_EC_NAMED_CURVE);
	if (!SSL_CTX_set_tmp_ecdh(ctx, ec)) {
	    EC_KEY_free(ec);
	    ossl_raise(eSSLError, "SSL_CTX_set_tmp_ecdh");
	}
	EC_KEY_free(ec);
# if defined(HAVE_SSL_CTX_SET_ECDH_AUTO)
	/* tmp_ecdh and ecdh_auto conflict. tmp_ecdh is ignored when ecdh_auto
	 * is enabled. So disable ecdh_auto. */
	if (!SSL_CTX_set_ecdh_auto(ctx, 0))
	    ossl_raise(eSSLError, "SSL_CTX_set_ecdh_auto");
# endif
    }
#endif

    return arg;
}
#else
#define ossl_sslctx_set_ecdh_curves rb_f_notimplement
#endif

/*
 * call-seq:
 *    ctx.security_level -> Integer
 *
 * Returns the security level for the context.
 *
 * See also OpenSSL::SSL::SSLContext#security_level=.
 */
static VALUE
ossl_sslctx_get_security_level(VALUE self)
{
    SSL_CTX *ctx;

    GetSSLCTX(self, ctx);

#if defined(HAVE_SSL_CTX_GET_SECURITY_LEVEL)
    return INT2NUM(SSL_CTX_get_security_level(ctx));
#else
    (void)ctx;
    return INT2FIX(0);
#endif
}

/*
 * call-seq:
 *    ctx.security_level = integer
 *
 * Sets the security level for the context. OpenSSL limits parameters according
 * to the level. The "parameters" include: ciphersuites, curves, key sizes,
 * certificate signature algorithms, protocol version and so on. For example,
 * level 1 rejects parameters offering below 80 bits of security, such as
 * ciphersuites using MD5 for the MAC or RSA keys shorter than 1024 bits.
 *
 * Note that attempts to set such parameters with insufficient security are
 * also blocked. You need to lower the level first.
 *
 * This feature is not supported in OpenSSL < 1.1.0, and setting the level to
 * other than 0 will raise NotImplementedError. Level 0 means everything is
 * permitted, the same behavior as previous versions of OpenSSL.
 *
 * See the manpage of SSL_CTX_set_security_level(3) for details.
 */
static VALUE
ossl_sslctx_set_security_level(VALUE self, VALUE value)
{
    SSL_CTX *ctx;

    rb_check_frozen(self);
    GetSSLCTX(self, ctx);

#if defined(HAVE_SSL_CTX_GET_SECURITY_LEVEL)
    SSL_CTX_set_security_level(ctx, NUM2INT(value));
#else
    (void)ctx;
    if (NUM2INT(value) != 0)
	ossl_raise(rb_eNotImpError, "setting security level to other than 0 is "
		   "not supported in this version of OpenSSL");
#endif

    return value;
}

/*
 *  call-seq:
 *     ctx.session_add(session) -> true | false
 *
 * Adds +session+ to the session cache.
 */
static VALUE
ossl_sslctx_session_add(VALUE self, VALUE arg)
{
    SSL_CTX *ctx;
    SSL_SESSION *sess;

    GetSSLCTX(self, ctx);
    SafeGetSSLSession(arg, sess);

    return SSL_CTX_add_session(ctx, sess) == 1 ? Qtrue : Qfalse;
}

/*
 *  call-seq:
 *     ctx.session_remove(session) -> true | false
 *
 * Removes +session+ from the session cache.
 */
static VALUE
ossl_sslctx_session_remove(VALUE self, VALUE arg)
{
    SSL_CTX *ctx;
    SSL_SESSION *sess;

    GetSSLCTX(self, ctx);
    SafeGetSSLSession(arg, sess);

    return SSL_CTX_remove_session(ctx, sess) == 1 ? Qtrue : Qfalse;
}

/*
 *  call-seq:
 *     ctx.session_cache_mode -> Integer
 *
 * The current session cache mode.
 */
static VALUE
ossl_sslctx_get_session_cache_mode(VALUE self)
{
    SSL_CTX *ctx;

    GetSSLCTX(self, ctx);

    return LONG2NUM(SSL_CTX_get_session_cache_mode(ctx));
}

/*
 *  call-seq:
 *     ctx.session_cache_mode=(integer) -> Integer
 *
 * Sets the SSL session cache mode.  Bitwise-or together the desired
 * SESSION_CACHE_* constants to set.  See SSL_CTX_set_session_cache_mode(3) for
 * details.
 */
static VALUE
ossl_sslctx_set_session_cache_mode(VALUE self, VALUE arg)
{
    SSL_CTX *ctx;

    GetSSLCTX(self, ctx);

    SSL_CTX_set_session_cache_mode(ctx, NUM2LONG(arg));

    return arg;
}

/*
 *  call-seq:
 *     ctx.session_cache_size -> Integer
 *
 * Returns the current session cache size.  Zero is used to represent an
 * unlimited cache size.
 */
static VALUE
ossl_sslctx_get_session_cache_size(VALUE self)
{
    SSL_CTX *ctx;

    GetSSLCTX(self, ctx);

    return LONG2NUM(SSL_CTX_sess_get_cache_size(ctx));
}

/*
 *  call-seq:
 *     ctx.session_cache_size=(integer) -> Integer
 *
 * Sets the session cache size.  Returns the previously valid session cache
 * size.  Zero is used to represent an unlimited session cache size.
 */
static VALUE
ossl_sslctx_set_session_cache_size(VALUE self, VALUE arg)
{
    SSL_CTX *ctx;

    GetSSLCTX(self, ctx);

    SSL_CTX_sess_set_cache_size(ctx, NUM2LONG(arg));

    return arg;
}

/*
 *  call-seq:
 *     ctx.session_cache_stats -> Hash
 *
 * Returns a Hash containing the following keys:
 *
 * :accept:: Number of started SSL/TLS handshakes in server mode
 * :accept_good:: Number of established SSL/TLS sessions in server mode
 * :accept_renegotiate:: Number of start renegotiations in server mode
 * :cache_full:: Number of sessions that were removed due to cache overflow
 * :cache_hits:: Number of successfully reused connections
 * :cache_misses:: Number of sessions proposed by clients that were not found
 *                 in the cache
 * :cache_num:: Number of sessions in the internal session cache
 * :cb_hits:: Number of sessions retrieved from the external cache in server
 *            mode
 * :connect:: Number of started SSL/TLS handshakes in client mode
 * :connect_good:: Number of established SSL/TLS sessions in client mode
 * :connect_renegotiate:: Number of start renegotiations in client mode
 * :timeouts:: Number of sessions proposed by clients that were found in the
 *             cache but had expired due to timeouts
 */
static VALUE
ossl_sslctx_get_session_cache_stats(VALUE self)
{
    SSL_CTX *ctx;
    VALUE hash;

    GetSSLCTX(self, ctx);

    hash = rb_hash_new();
    rb_hash_aset(hash, ID2SYM(rb_intern("cache_num")), LONG2NUM(SSL_CTX_sess_number(ctx)));
    rb_hash_aset(hash, ID2SYM(rb_intern("connect")), LONG2NUM(SSL_CTX_sess_connect(ctx)));
    rb_hash_aset(hash, ID2SYM(rb_intern("connect_good")), LONG2NUM(SSL_CTX_sess_connect_good(ctx)));
    rb_hash_aset(hash, ID2SYM(rb_intern("connect_renegotiate")), LONG2NUM(SSL_CTX_sess_connect_renegotiate(ctx)));
    rb_hash_aset(hash, ID2SYM(rb_intern("accept")), LONG2NUM(SSL_CTX_sess_accept(ctx)));
    rb_hash_aset(hash, ID2SYM(rb_intern("accept_good")), LONG2NUM(SSL_CTX_sess_accept_good(ctx)));
    rb_hash_aset(hash, ID2SYM(rb_intern("accept_renegotiate")), LONG2NUM(SSL_CTX_sess_accept_renegotiate(ctx)));
    rb_hash_aset(hash, ID2SYM(rb_intern("cache_hits")), LONG2NUM(SSL_CTX_sess_hits(ctx)));
    rb_hash_aset(hash, ID2SYM(rb_intern("cb_hits")), LONG2NUM(SSL_CTX_sess_cb_hits(ctx)));
    rb_hash_aset(hash, ID2SYM(rb_intern("cache_misses")), LONG2NUM(SSL_CTX_sess_misses(ctx)));
    rb_hash_aset(hash, ID2SYM(rb_intern("cache_full")), LONG2NUM(SSL_CTX_sess_cache_full(ctx)));
    rb_hash_aset(hash, ID2SYM(rb_intern("timeouts")), LONG2NUM(SSL_CTX_sess_timeouts(ctx)));

    return hash;
}


/*
 *  call-seq:
 *     ctx.flush_sessions(time | nil) -> self
 *
 * Removes sessions in the internal cache that have expired at +time+.
 */
static VALUE
ossl_sslctx_flush_sessions(int argc, VALUE *argv, VALUE self)
{
    VALUE arg1;
    SSL_CTX *ctx;
    time_t tm = 0;

    rb_scan_args(argc, argv, "01", &arg1);

    GetSSLCTX(self, ctx);

    if (NIL_P(arg1)) {
        tm = time(0);
    } else if (rb_obj_is_instance_of(arg1, rb_cTime)) {
        tm = NUM2LONG(rb_funcall(arg1, rb_intern("to_i"), 0));
    } else {
        ossl_raise(rb_eArgError, "arg must be Time or nil");
    }

    SSL_CTX_flush_sessions(ctx, (long)tm);

    return self;
}

/*
 * SSLSocket class
 */
#ifndef OPENSSL_NO_SOCK
static inline int
ssl_started(SSL *ssl)
{
    /* the FD is set in ossl_ssl_setup(), called by #connect or #accept */
    return SSL_get_fd(ssl) >= 0;
}

static void
ossl_ssl_shutdown(SSL *ssl)
{
    int i;

    /* 4 is from SSL_smart_shutdown() of mod_ssl.c (v2.2.19) */
    /* It says max 2x pending + 2x data = 4 */
    for (i = 0; i < 4; ++i) {
	/*
	 * Ignore the case SSL_shutdown returns -1. Empty handshake_func
	 * must not happen.
	 */
	if (SSL_shutdown(ssl) != 0)
	    break;
    }
    ossl_clear_error();
}

static void
ossl_ssl_free(void *ssl)
{
    SSL_free(ssl);
}

const rb_data_type_t ossl_ssl_type = {
    "OpenSSL/SSL",
    {
	0, ossl_ssl_free,
    },
    0, 0, RUBY_TYPED_FREE_IMMEDIATELY,
};

static VALUE
ossl_ssl_s_alloc(VALUE klass)
{
    return TypedData_Wrap_Struct(klass, &ossl_ssl_type, NULL);
}

/*
 * call-seq:
 *    SSLSocket.new(io) => aSSLSocket
 *    SSLSocket.new(io, ctx) => aSSLSocket
 *
 * Creates a new SSL socket from +io+ which must be a real IO object (not an
 * IO-like object that responds to read/write).
 *
 * If +ctx+ is provided the SSL Sockets initial params will be taken from
 * the context.
 *
 * The OpenSSL::Buffering module provides additional IO methods.
 *
 * This method will freeze the SSLContext if one is provided;
 * however, session management is still allowed in the frozen SSLContext.
 */
static VALUE
ossl_ssl_initialize(int argc, VALUE *argv, VALUE self)
{
    VALUE io, v_ctx, verify_cb;
    SSL *ssl;
    SSL_CTX *ctx;

    TypedData_Get_Struct(self, SSL, &ossl_ssl_type, ssl);
    if (ssl)
	ossl_raise(eSSLError, "SSL already initialized");

    if (rb_scan_args(argc, argv, "11", &io, &v_ctx) == 1)
	v_ctx = rb_funcall(cSSLContext, rb_intern("new"), 0);

    GetSSLCTX(v_ctx, ctx);
    rb_ivar_set(self, id_i_context, v_ctx);
    ossl_sslctx_setup(v_ctx);

    if (rb_respond_to(io, rb_intern("nonblock=")))
	rb_funcall(io, rb_intern("nonblock="), 1, Qtrue);
    rb_ivar_set(self, id_i_io, io);

    ssl = SSL_new(ctx);
    if (!ssl)
	ossl_raise(eSSLError, NULL);
    RTYPEDDATA_DATA(self) = ssl;

    SSL_set_ex_data(ssl, ossl_ssl_ex_ptr_idx, (void *)self);
    SSL_set_info_callback(ssl, ssl_info_cb);
    verify_cb = rb_attr_get(v_ctx, id_i_verify_callback);
    SSL_set_ex_data(ssl, ossl_ssl_ex_vcb_idx, (void *)verify_cb);

    rb_call_super(0, NULL);

    return self;
}

static VALUE
ossl_ssl_setup(VALUE self)
{
    VALUE io;
    SSL *ssl;
    rb_io_t *fptr;

    GetSSL(self, ssl);
    if (ssl_started(ssl))
	return Qtrue;

    io = rb_attr_get(self, id_i_io);
    GetOpenFile(io, fptr);
    rb_io_check_readable(fptr);
    rb_io_check_writable(fptr);
    SSL_set_fd(ssl, TO_SOCKET(FPTR_TO_FD(fptr)));

    return Qtrue;
}

#ifdef _WIN32
#define ssl_get_error(ssl, ret) (errno = rb_w32_map_errno(WSAGetLastError()), SSL_get_error((ssl), (ret)))
#else
#define ssl_get_error(ssl, ret) SSL_get_error((ssl), (ret))
#endif

static void
write_would_block(int nonblock)
{
    if (nonblock) {
        VALUE exc = ossl_exc_new(eSSLErrorWaitWritable, "write would block");
        rb_exc_raise(exc);
    }
}

static void
read_would_block(int nonblock)
{
    if (nonblock) {
        VALUE exc = ossl_exc_new(eSSLErrorWaitReadable, "read would block");
        rb_exc_raise(exc);
    }
}

static int
no_exception_p(VALUE opts)
{
    if (RB_TYPE_P(opts, T_HASH) &&
          rb_hash_lookup2(opts, sym_exception, Qundef) == Qfalse)
	return 1;
    return 0;
}

static VALUE
ossl_start_ssl(VALUE self, int (*func)(), const char *funcname, VALUE opts)
{
    SSL *ssl;
    rb_io_t *fptr;
    int ret, ret2;
    VALUE cb_state;
    int nonblock = opts != Qfalse;

    rb_ivar_set(self, ID_callback_state, Qnil);

    GetSSL(self, ssl);

    GetOpenFile(rb_attr_get(self, id_i_io), fptr);
    for(;;){
	ret = func(ssl);

	cb_state = rb_attr_get(self, ID_callback_state);
        if (!NIL_P(cb_state)) {
	    /* must cleanup OpenSSL error stack before re-raising */
	    ossl_clear_error();
	    rb_jump_tag(NUM2INT(cb_state));
	}

	if (ret > 0)
	    break;

	switch((ret2 = ssl_get_error(ssl, ret))){
	case SSL_ERROR_WANT_WRITE:
            if (no_exception_p(opts)) { return sym_wait_writable; }
            write_would_block(nonblock);
            rb_io_wait_writable(FPTR_TO_FD(fptr));
            continue;
	case SSL_ERROR_WANT_READ:
            if (no_exception_p(opts)) { return sym_wait_readable; }
            read_would_block(nonblock);
            rb_io_wait_readable(FPTR_TO_FD(fptr));
            continue;
	case SSL_ERROR_SYSCALL:
	    if (errno) rb_sys_fail(funcname);
	    ossl_raise(eSSLError, "%s SYSCALL returned=%d errno=%d state=%s", funcname, ret2, errno, SSL_state_string_long(ssl));
	default:
	    ossl_raise(eSSLError, "%s returned=%d errno=%d state=%s", funcname, ret2, errno, SSL_state_string_long(ssl));
	}
    }

    return self;
}

/*
 * call-seq:
 *    ssl.connect => self
 *
 * Initiates an SSL/TLS handshake with a server.  The handshake may be started
 * after unencrypted data has been sent over the socket.
 */
static VALUE
ossl_ssl_connect(VALUE self)
{
    ossl_ssl_setup(self);

    return ossl_start_ssl(self, SSL_connect, "SSL_connect", Qfalse);
}

/*
 * call-seq:
 *    ssl.connect_nonblock([options]) => self
 *
 * Initiates the SSL/TLS handshake as a client in non-blocking manner.
 *
 *   # emulates blocking connect
 *   begin
 *     ssl.connect_nonblock
 *   rescue IO::WaitReadable
 *     IO.select([s2])
 *     retry
 *   rescue IO::WaitWritable
 *     IO.select(nil, [s2])
 *     retry
 *   end
 *
 * By specifying `exception: false`, the options hash allows you to indicate
 * that connect_nonblock should not raise an IO::WaitReadable or
 * IO::WaitWritable exception, but return the symbol :wait_readable or
 * :wait_writable instead.
 */
static VALUE
ossl_ssl_connect_nonblock(int argc, VALUE *argv, VALUE self)
{
    VALUE opts;
    rb_scan_args(argc, argv, "0:", &opts);

    ossl_ssl_setup(self);

    return ossl_start_ssl(self, SSL_connect, "SSL_connect", opts);
}

/*
 * call-seq:
 *    ssl.accept => self
 *
 * Waits for a SSL/TLS client to initiate a handshake.  The handshake may be
 * started after unencrypted data has been sent over the socket.
 */
static VALUE
ossl_ssl_accept(VALUE self)
{
    ossl_ssl_setup(self);

    return ossl_start_ssl(self, SSL_accept, "SSL_accept", Qfalse);
}

/*
 * call-seq:
 *    ssl.accept_nonblock([options]) => self
 *
 * Initiates the SSL/TLS handshake as a server in non-blocking manner.
 *
 *   # emulates blocking accept
 *   begin
 *     ssl.accept_nonblock
 *   rescue IO::WaitReadable
 *     IO.select([s2])
 *     retry
 *   rescue IO::WaitWritable
 *     IO.select(nil, [s2])
 *     retry
 *   end
 *
 * By specifying `exception: false`, the options hash allows you to indicate
 * that accept_nonblock should not raise an IO::WaitReadable or
 * IO::WaitWritable exception, but return the symbol :wait_readable or
 * :wait_writable instead.
 */
static VALUE
ossl_ssl_accept_nonblock(int argc, VALUE *argv, VALUE self)
{
    VALUE opts;

    rb_scan_args(argc, argv, "0:", &opts);
    ossl_ssl_setup(self);

    return ossl_start_ssl(self, SSL_accept, "SSL_accept", opts);
}

static VALUE
ossl_ssl_read_internal(int argc, VALUE *argv, VALUE self, int nonblock)
{
    SSL *ssl;
    int ilen, nread = 0;
    VALUE len, str;
    rb_io_t *fptr;
    VALUE io, opts = Qnil;

    if (nonblock) {
	rb_scan_args(argc, argv, "11:", &len, &str, &opts);
    } else {
	rb_scan_args(argc, argv, "11", &len, &str);
    }

    ilen = NUM2INT(len);
    if(NIL_P(str)) str = rb_str_new(0, ilen);
    else{
        StringValue(str);
        rb_str_modify(str);
        rb_str_resize(str, ilen);
    }
    if(ilen == 0) return str;

    GetSSL(self, ssl);
    io = rb_attr_get(self, id_i_io);
    GetOpenFile(io, fptr);
    if (ssl_started(ssl)) {
	if(!nonblock && SSL_pending(ssl) <= 0)
	    rb_thread_wait_fd(FPTR_TO_FD(fptr));
	for (;;){
	    nread = SSL_read(ssl, RSTRING_PTR(str), RSTRING_LENINT(str));
	    switch(ssl_get_error(ssl, nread)){
	    case SSL_ERROR_NONE:
		goto end;
	    case SSL_ERROR_ZERO_RETURN:
		if (no_exception_p(opts)) { return Qnil; }
		rb_eof_error();
	    case SSL_ERROR_WANT_WRITE:
		if (no_exception_p(opts)) { return sym_wait_writable; }
                write_would_block(nonblock);
                rb_io_wait_writable(FPTR_TO_FD(fptr));
                continue;
	    case SSL_ERROR_WANT_READ:
		if (no_exception_p(opts)) { return sym_wait_readable; }
                read_would_block(nonblock);
                rb_io_wait_readable(FPTR_TO_FD(fptr));
		continue;
	    case SSL_ERROR_SYSCALL:
		if(ERR_peek_error() == 0 && nread == 0) {
		    if (no_exception_p(opts)) { return Qnil; }
		    rb_eof_error();
		}
		rb_sys_fail(0);
	    default:
		ossl_raise(eSSLError, "SSL_read");
	    }
        }
    }
    else {
	ID meth = nonblock ? rb_intern("read_nonblock") : rb_intern("sysread");

	rb_warning("SSL session is not started yet.");
	if (nonblock)
	    return rb_funcall(io, meth, 3, len, str, opts);
	else
	    return rb_funcall(io, meth, 2, len, str);
    }

  end:
    rb_str_set_len(str, nread);
    OBJ_TAINT(str);

    return str;
}

/*
 * call-seq:
 *    ssl.sysread(length) => string
 *    ssl.sysread(length, buffer) => buffer
 *
 * Reads +length+ bytes from the SSL connection.  If a pre-allocated +buffer+
 * is provided the data will be written into it.
 */
static VALUE
ossl_ssl_read(int argc, VALUE *argv, VALUE self)
{
    return ossl_ssl_read_internal(argc, argv, self, 0);
}

/*
 * call-seq:
 *    ssl.sysread_nonblock(length) => string
 *    ssl.sysread_nonblock(length, buffer) => buffer
 *    ssl.sysread_nonblock(length[, buffer [, opts]) => buffer
 *
 * A non-blocking version of #sysread.  Raises an SSLError if reading would
 * block.  If "exception: false" is passed, this method returns a symbol of
 * :wait_readable, :wait_writable, or nil, rather than raising an exception.
 *
 * Reads +length+ bytes from the SSL connection.  If a pre-allocated +buffer+
 * is provided the data will be written into it.
 */
static VALUE
ossl_ssl_read_nonblock(int argc, VALUE *argv, VALUE self)
{
    return ossl_ssl_read_internal(argc, argv, self, 1);
}

static VALUE
ossl_ssl_write_internal(VALUE self, VALUE str, VALUE opts)
{
    SSL *ssl;
    int nwrite = 0;
    rb_io_t *fptr;
    int nonblock = opts != Qfalse;
    VALUE io;

    StringValue(str);
    GetSSL(self, ssl);
    io = rb_attr_get(self, id_i_io);
    GetOpenFile(io, fptr);
    if (ssl_started(ssl)) {
	for (;;){
	    int num = RSTRING_LENINT(str);

	    /* SSL_write(3ssl) manpage states num == 0 is undefined */
	    if (num == 0)
		goto end;

	    nwrite = SSL_write(ssl, RSTRING_PTR(str), num);
	    switch(ssl_get_error(ssl, nwrite)){
	    case SSL_ERROR_NONE:
		goto end;
	    case SSL_ERROR_WANT_WRITE:
		if (no_exception_p(opts)) { return sym_wait_writable; }
                write_would_block(nonblock);
                rb_io_wait_writable(FPTR_TO_FD(fptr));
                continue;
	    case SSL_ERROR_WANT_READ:
		if (no_exception_p(opts)) { return sym_wait_readable; }
                read_would_block(nonblock);
                rb_io_wait_readable(FPTR_TO_FD(fptr));
                continue;
	    case SSL_ERROR_SYSCALL:
		if (errno) rb_sys_fail(0);
	    default:
		ossl_raise(eSSLError, "SSL_write");
	    }
        }
    }
    else {
	ID meth = nonblock ?
	    rb_intern("write_nonblock") : rb_intern("syswrite");

	rb_warning("SSL session is not started yet.");
	if (nonblock)
	    return rb_funcall(io, meth, 2, str, opts);
	else
	    return rb_funcall(io, meth, 1, str);
    }

  end:
    return INT2NUM(nwrite);
}

/*
 * call-seq:
 *    ssl.syswrite(string) => Integer
 *
 * Writes +string+ to the SSL connection.
 */
static VALUE
ossl_ssl_write(VALUE self, VALUE str)
{
    return ossl_ssl_write_internal(self, str, Qfalse);
}

/*
 * call-seq:
 *    ssl.syswrite_nonblock(string) => Integer
 *
 * Writes +string+ to the SSL connection in a non-blocking manner.  Raises an
 * SSLError if writing would block.
 */
static VALUE
ossl_ssl_write_nonblock(int argc, VALUE *argv, VALUE self)
{
    VALUE str, opts;

    rb_scan_args(argc, argv, "1:", &str, &opts);

    return ossl_ssl_write_internal(self, str, opts);
}

/*
 * call-seq:
 *    ssl.stop => nil
 *
 * Sends "close notify" to the peer and tries to shut down the SSL connection
 * gracefully.
 */
static VALUE
ossl_ssl_stop(VALUE self)
{
    SSL *ssl;

    GetSSL(self, ssl);

    ossl_ssl_shutdown(ssl);

    return Qnil;
}

/*
 * call-seq:
 *    ssl.cert => cert or nil
 *
 * The X509 certificate for this socket endpoint.
 */
static VALUE
ossl_ssl_get_cert(VALUE self)
{
    SSL *ssl;
    X509 *cert = NULL;

    GetSSL(self, ssl);

    /*
     * Is this OpenSSL bug? Should add a ref?
     * TODO: Ask for.
     */
    cert = SSL_get_certificate(ssl); /* NO DUPs => DON'T FREE. */

    if (!cert) {
        return Qnil;
    }
    return ossl_x509_new(cert);
}

/*
 * call-seq:
 *    ssl.peer_cert => cert or nil
 *
 * The X509 certificate for this socket's peer.
 */
static VALUE
ossl_ssl_get_peer_cert(VALUE self)
{
    SSL *ssl;
    X509 *cert = NULL;
    VALUE obj;

    GetSSL(self, ssl);

    cert = SSL_get_peer_certificate(ssl); /* Adds a ref => Safe to FREE. */

    if (!cert) {
        return Qnil;
    }
    obj = ossl_x509_new(cert);
    X509_free(cert);

    return obj;
}

/*
 * call-seq:
 *    ssl.peer_cert_chain => [cert, ...] or nil
 *
 * The X509 certificate chain for this socket's peer.
 */
static VALUE
ossl_ssl_get_peer_cert_chain(VALUE self)
{
    SSL *ssl;
    STACK_OF(X509) *chain;
    X509 *cert;
    VALUE ary;
    int i, num;

    GetSSL(self, ssl);

    chain = SSL_get_peer_cert_chain(ssl);
    if(!chain) return Qnil;
    num = sk_X509_num(chain);
    ary = rb_ary_new2(num);
    for (i = 0; i < num; i++){
	cert = sk_X509_value(chain, i);
	rb_ary_push(ary, ossl_x509_new(cert));
    }

    return ary;
}

/*
* call-seq:
*    ssl.ssl_version => String
*
* Returns a String representing the SSL/TLS version that was negotiated
* for the connection, for example "TLSv1.2".
*/
static VALUE
ossl_ssl_get_version(VALUE self)
{
    SSL *ssl;

    GetSSL(self, ssl);

    return rb_str_new2(SSL_get_version(ssl));
}

/*
* call-seq:
*    ssl.cipher => [name, version, bits, alg_bits]
*
* The cipher being used for the current connection
*/
static VALUE
ossl_ssl_get_cipher(VALUE self)
{
    SSL *ssl;
    SSL_CIPHER *cipher;

    GetSSL(self, ssl);

    cipher = (SSL_CIPHER *)SSL_get_current_cipher(ssl);

    return ossl_ssl_cipher_to_ary(cipher);
}

/*
 * call-seq:
 *    ssl.state => string
 *
 * A description of the current connection state. This is for diagnostic
 * purposes only.
 */
static VALUE
ossl_ssl_get_state(VALUE self)
{
    SSL *ssl;
    VALUE ret;

    GetSSL(self, ssl);

    ret = rb_str_new2(SSL_state_string(ssl));
    if (ruby_verbose) {
        rb_str_cat2(ret, ": ");
        rb_str_cat2(ret, SSL_state_string_long(ssl));
    }
    return ret;
}

/*
 * call-seq:
 *    ssl.pending => Integer
 *
 * The number of bytes that are immediately available for reading.
 */
static VALUE
ossl_ssl_pending(VALUE self)
{
    SSL *ssl;

    GetSSL(self, ssl);

    return INT2NUM(SSL_pending(ssl));
}

/*
 * call-seq:
 *    ssl.session_reused? -> true | false
 *
 * Returns true if a reused session was negotiated during the handshake.
 */
static VALUE
ossl_ssl_session_reused(VALUE self)
{
    SSL *ssl;

    GetSSL(self, ssl);

    return SSL_session_reused(ssl) ? Qtrue : Qfalse;
}

/*
 * call-seq:
 *    ssl.session = session -> session
 *
 * Sets the Session to be used when the connection is established.
 */
static VALUE
ossl_ssl_set_session(VALUE self, VALUE arg1)
{
    SSL *ssl;
    SSL_SESSION *sess;

    GetSSL(self, ssl);
    SafeGetSSLSession(arg1, sess);

    if (SSL_set_session(ssl, sess) != 1)
        ossl_raise(eSSLError, "SSL_set_session");

    return arg1;
}

#ifdef HAVE_SSL_SET_TLSEXT_HOST_NAME
/*
 * call-seq:
 *    ssl.hostname = hostname -> hostname
 *
 * Sets the server hostname used for SNI. This needs to be set before
 * SSLSocket#connect.
 */
static VALUE
ossl_ssl_set_hostname(VALUE self, VALUE arg)
{
    SSL *ssl;
    char *hostname = NULL;

    GetSSL(self, ssl);

    if (!NIL_P(arg))
	hostname = StringValueCStr(arg);

    if (!SSL_set_tlsext_host_name(ssl, hostname))
	ossl_raise(eSSLError, NULL);

    /* for SSLSocket#hostname */
    rb_ivar_set(self, id_i_hostname, arg);

    return arg;
}
#endif

/*
 * call-seq:
 *    ssl.verify_result => Integer
 *
 * Returns the result of the peer certificates verification.  See verify(1)
 * for error values and descriptions.
 *
 * If no peer certificate was presented X509_V_OK is returned.
 */
static VALUE
ossl_ssl_get_verify_result(VALUE self)
{
    SSL *ssl;

    GetSSL(self, ssl);

    return INT2NUM(SSL_get_verify_result(ssl));
}

/*
 * call-seq:
 *    ssl.client_ca => [x509name, ...]
 *
 * Returns the list of client CAs. Please note that in contrast to
 * SSLContext#client_ca= no array of X509::Certificate is returned but
 * X509::Name instances of the CA's subject distinguished name.
 *
 * In server mode, returns the list set by SSLContext#client_ca=.
 * In client mode, returns the list of client CAs sent from the server.
 */
static VALUE
ossl_ssl_get_client_ca_list(VALUE self)
{
    SSL *ssl;
    STACK_OF(X509_NAME) *ca;

    GetSSL(self, ssl);

    ca = SSL_get_client_CA_list(ssl);
    return ossl_x509name_sk2ary(ca);
}

# ifdef HAVE_SSL_CTX_SET_NEXT_PROTO_SELECT_CB
/*
 * call-seq:
 *    ssl.npn_protocol => String | nil
 *
 * Returns the protocol string that was finally selected by the client
 * during the handshake.
 */
static VALUE
ossl_ssl_npn_protocol(VALUE self)
{
    SSL *ssl;
    const unsigned char *out;
    unsigned int outlen;

    GetSSL(self, ssl);

    SSL_get0_next_proto_negotiated(ssl, &out, &outlen);
    if (!outlen)
	return Qnil;
    else
	return rb_str_new((const char *) out, outlen);
}
# endif

# ifdef HAVE_SSL_CTX_SET_ALPN_SELECT_CB
/*
 * call-seq:
 *    ssl.alpn_protocol => String | nil
 *
 * Returns the ALPN protocol string that was finally selected by the server
 * during the handshake.
 */
static VALUE
ossl_ssl_alpn_protocol(VALUE self)
{
    SSL *ssl;
    const unsigned char *out;
    unsigned int outlen;

    GetSSL(self, ssl);

    SSL_get0_alpn_selected(ssl, &out, &outlen);
    if (!outlen)
	return Qnil;
    else
	return rb_str_new((const char *) out, outlen);
}
# endif

# ifdef HAVE_SSL_GET_SERVER_TMP_KEY
/*
 * call-seq:
 *    ssl.tmp_key => PKey or nil
 *
 * Returns the ephemeral key used in case of forward secrecy cipher.
 */
static VALUE
ossl_ssl_tmp_key(VALUE self)
{
    SSL *ssl;
    EVP_PKEY *key;

    GetSSL(self, ssl);
    if (!SSL_get_server_tmp_key(ssl, &key))
	return Qnil;
    return ossl_pkey_new(key);
}
# endif /* defined(HAVE_SSL_GET_SERVER_TMP_KEY) */
#endif /* !defined(OPENSSL_NO_SOCK) */

#undef rb_intern
#define rb_intern(s) rb_intern_const(s)
void
Init_ossl_ssl(void)
{
    int i;
    VALUE ary;

#if 0
    mOSSL = rb_define_module("OpenSSL");
    eOSSLError = rb_define_class_under(mOSSL, "OpenSSLError", rb_eStandardError);
    rb_mWaitReadable = rb_define_module_under(rb_cIO, "WaitReadable");
    rb_mWaitWritable = rb_define_module_under(rb_cIO, "WaitWritable");
#endif

    ID_callback_state = rb_intern("callback_state");

    ossl_ssl_ex_vcb_idx = SSL_get_ex_new_index(0,(void *)"ossl_ssl_ex_vcb_idx",0,0,0);
    ossl_ssl_ex_store_p = SSL_get_ex_new_index(0,(void *)"ossl_ssl_ex_store_p",0,0,0);
    ossl_ssl_ex_ptr_idx = SSL_get_ex_new_index(0,(void *)"ossl_ssl_ex_ptr_idx",0,0,0);

    /* Document-module: OpenSSL::SSL
     *
     * Use SSLContext to set up the parameters for a TLS (former SSL)
     * connection. Both client and server TLS connections are supported,
     * SSLSocket and SSLServer may be used in conjunction with an instance
     * of SSLContext to set up connections.
     */
    mSSL = rb_define_module_under(mOSSL, "SSL");

    /* Document-module: OpenSSL::ExtConfig
     *
     * This module contains configuration information about the SSL extension,
     * for example if socket support is enabled, or the host name TLS extension
     * is enabled.  Constants in this module will always be defined, but contain
     * `true` or `false` values depending on the configuration of your OpenSSL
     * installation.
     */
    mSSLExtConfig = rb_define_module_under(mOSSL, "ExtConfig");

    /* Document-class: OpenSSL::SSL::SSLError
     *
     * Generic error class raised by SSLSocket and SSLContext.
     */
    eSSLError = rb_define_class_under(mSSL, "SSLError", eOSSLError);
    eSSLErrorWaitReadable = rb_define_class_under(mSSL, "SSLErrorWaitReadable", eSSLError);
    rb_include_module(eSSLErrorWaitReadable, rb_mWaitReadable);
    eSSLErrorWaitWritable = rb_define_class_under(mSSL, "SSLErrorWaitWritable", eSSLError);
    rb_include_module(eSSLErrorWaitWritable, rb_mWaitWritable);

    Init_ossl_ssl_session();

    /* Document-class: OpenSSL::SSL::SSLContext
     *
     * An SSLContext is used to set various options regarding certificates,
     * algorithms, verification, session caching, etc.  The SSLContext is
     * used to create an SSLSocket.
     *
     * All attributes must be set before creating an SSLSocket as the
     * SSLContext will be frozen afterward.
     */
    cSSLContext = rb_define_class_under(mSSL, "SSLContext", rb_cObject);
    rb_define_alloc_func(cSSLContext, ossl_sslctx_s_alloc);
    rb_undef_method(cSSLContext, "initialize_copy");

    /*
     * Context certificate
     */
    rb_attr(cSSLContext, rb_intern("cert"), 1, 1, Qfalse);

    /*
     * Context private key
     */
    rb_attr(cSSLContext, rb_intern("key"), 1, 1, Qfalse);

    /*
     * A certificate or Array of certificates that will be sent to the client.
     */
    rb_attr(cSSLContext, rb_intern("client_ca"), 1, 1, Qfalse);

    /*
     * The path to a file containing a PEM-format CA certificate
     */
    rb_attr(cSSLContext, rb_intern("ca_file"), 1, 1, Qfalse);

    /*
     * The path to a directory containing CA certificates in PEM format.
     *
     * Files are looked up by subject's X509 name's hash value.
     */
    rb_attr(cSSLContext, rb_intern("ca_path"), 1, 1, Qfalse);

    /*
     * Maximum session lifetime in seconds.
     */
    rb_attr(cSSLContext, rb_intern("timeout"), 1, 1, Qfalse);

    /*
     * Session verification mode.
     *
     * Valid modes are VERIFY_NONE, VERIFY_PEER, VERIFY_CLIENT_ONCE,
     * VERIFY_FAIL_IF_NO_PEER_CERT and defined on OpenSSL::SSL
     *
     * The default mode is VERIFY_NONE, which does not perform any verification
     * at all.
     *
     * See SSL_CTX_set_verify(3) for details.
     */
    rb_attr(cSSLContext, rb_intern("verify_mode"), 1, 1, Qfalse);

    /*
     * Number of CA certificates to walk when verifying a certificate chain.
     */
    rb_attr(cSSLContext, rb_intern("verify_depth"), 1, 1, Qfalse);

    /*
     * A callback for additional certificate verification.  The callback is
     * invoked for each certificate in the chain.
     *
     * The callback is invoked with two values.  +preverify_ok+ indicates
     * indicates if the verification was passed (true) or not (false).
     * +store_context+ is an OpenSSL::X509::StoreContext containing the
     * context used for certificate verification.
     *
     * If the callback returns false, the chain verification is immediately
     * stopped and a bad_certificate alert is then sent.
     */
    rb_attr(cSSLContext, rb_intern("verify_callback"), 1, 1, Qfalse);

    /*
     * Whether to check the server certificate is valid for the hostname.
     *
     * In order to make this work, verify_mode must be set to VERIFY_PEER and
     * the server hostname must be given by OpenSSL::SSL::SSLSocket#hostname=.
     */
    rb_attr(cSSLContext, rb_intern("verify_hostname"), 1, 1, Qfalse);

    /*
     * An OpenSSL::X509::Store used for certificate verification.
     */
    rb_attr(cSSLContext, rb_intern("cert_store"), 1, 1, Qfalse);

    /*
     * An Array of extra X509 certificates to be added to the certificate
     * chain.
     */
    rb_attr(cSSLContext, rb_intern("extra_chain_cert"), 1, 1, Qfalse);

    /*
     * A callback invoked when a client certificate is requested by a server
     * and no certificate has been set.
     *
     * The callback is invoked with a Session and must return an Array
     * containing an OpenSSL::X509::Certificate and an OpenSSL::PKey.  If any
     * other value is returned the handshake is suspended.
     */
    rb_attr(cSSLContext, rb_intern("client_cert_cb"), 1, 1, Qfalse);

#if !defined(OPENSSL_NO_EC) && defined(HAVE_SSL_CTX_SET_TMP_ECDH_CALLBACK)
    /*
     * A callback invoked when ECDH parameters are required.
     *
     * The callback is invoked with the Session for the key exchange, an
     * flag indicating the use of an export cipher and the keylength
     * required.
     *
     * The callback is deprecated. This does not work with recent versions of
     * OpenSSL. Use OpenSSL::SSL::SSLContext#ecdh_curves= instead.
     */
    rb_attr(cSSLContext, rb_intern("tmp_ecdh_callback"), 1, 1, Qfalse);
#endif

    /*
     * Sets the context in which a session can be reused.  This allows
     * sessions for multiple applications to be distinguished, for example, by
     * name.
     */
    rb_attr(cSSLContext, rb_intern("session_id_context"), 1, 1, Qfalse);

    /*
     * A callback invoked on a server when a session is proposed by the client
     * but the session could not be found in the server's internal cache.
     *
     * The callback is invoked with the SSLSocket and session id.  The
     * callback may return a Session from an external cache.
     */
    rb_attr(cSSLContext, rb_intern("session_get_cb"), 1, 1, Qfalse);

    /*
     * A callback invoked when a new session was negotiated.
     *
     * The callback is invoked with an SSLSocket.  If false is returned the
     * session will be removed from the internal cache.
     */
    rb_attr(cSSLContext, rb_intern("session_new_cb"), 1, 1, Qfalse);

    /*
     * A callback invoked when a session is removed from the internal cache.
     *
     * The callback is invoked with an SSLContext and a Session.
     */
    rb_attr(cSSLContext, rb_intern("session_remove_cb"), 1, 1, Qfalse);

#ifdef HAVE_SSL_SET_TLSEXT_HOST_NAME
    rb_define_const(mSSLExtConfig, "HAVE_TLSEXT_HOST_NAME", Qtrue);
#else
    rb_define_const(mSSLExtConfig, "HAVE_TLSEXT_HOST_NAME", Qfalse);
#endif

#ifdef TLS_DH_anon_WITH_AES_256_GCM_SHA384
    rb_define_const(mSSLExtConfig, "TLS_DH_anon_WITH_AES_256_GCM_SHA384", Qtrue);
#else
    rb_define_const(mSSLExtConfig, "TLS_DH_anon_WITH_AES_256_GCM_SHA384", Qfalse);
#endif

    /*
     * A callback invoked whenever a new handshake is initiated. May be used
     * to disable renegotiation entirely.
     *
     * The callback is invoked with the active SSLSocket. The callback's
     * return value is irrelevant, normal return indicates "approval" of the
     * renegotiation and will continue the process. To forbid renegotiation
     * and to cancel the process, an Error may be raised within the callback.
     *
     * === Disable client renegotiation
     *
     * When running a server, it is often desirable to disable client
     * renegotiation entirely. You may use a callback as follows to implement
     * this feature:
     *
     *   num_handshakes = 0
     *   ctx.renegotiation_cb = lambda do |ssl|
     *     num_handshakes += 1
     *     raise RuntimeError.new("Client renegotiation disabled") if num_handshakes > 1
     *   end
     */
    rb_attr(cSSLContext, rb_intern("renegotiation_cb"), 1, 1, Qfalse);
#ifdef HAVE_SSL_CTX_SET_NEXT_PROTO_SELECT_CB
    /*
     * An Enumerable of Strings. Each String represents a protocol to be
     * advertised as the list of supported protocols for Next Protocol
     * Negotiation. Supported in OpenSSL 1.0.1 and higher. Has no effect
     * on the client side. If not set explicitly, the NPN extension will
     * not be sent by the server in the handshake.
     *
     * === Example
     *
     *   ctx.npn_protocols = ["http/1.1", "spdy/2"]
     */
    rb_attr(cSSLContext, rb_intern("npn_protocols"), 1, 1, Qfalse);
    /*
     * A callback invoked on the client side when the client needs to select
     * a protocol from the list sent by the server. Supported in OpenSSL 1.0.1
     * and higher. The client MUST select a protocol of those advertised by
     * the server. If none is acceptable, raising an error in the callback
     * will cause the handshake to fail. Not setting this callback explicitly
     * means not supporting the NPN extension on the client - any protocols
     * advertised by the server will be ignored.
     *
     * === Example
     *
     *   ctx.npn_select_cb = lambda do |protocols|
     *     # inspect the protocols and select one
     *     protocols.first
     *   end
     */
    rb_attr(cSSLContext, rb_intern("npn_select_cb"), 1, 1, Qfalse);
#endif

#ifdef HAVE_SSL_CTX_SET_ALPN_SELECT_CB
    /*
     * An Enumerable of Strings. Each String represents a protocol to be
     * advertised as the list of supported protocols for Application-Layer
     * Protocol Negotiation. Supported in OpenSSL 1.0.2 and higher. Has no
     * effect on the server side. If not set explicitly, the ALPN extension will
     * not be included in the handshake.
     *
     * === Example
     *
     *   ctx.alpn_protocols = ["http/1.1", "spdy/2", "h2"]
     */
    rb_attr(cSSLContext, rb_intern("alpn_protocols"), 1, 1, Qfalse);
    /*
     * A callback invoked on the server side when the server needs to select
     * a protocol from the list sent by the client. Supported in OpenSSL 1.0.2
     * and higher. The callback must return a protocol of those advertised by
     * the client. If none is acceptable, raising an error in the callback
     * will cause the handshake to fail. Not setting this callback explicitly
     * means not supporting the ALPN extension on the server - any protocols
     * advertised by the client will be ignored.
     *
     * === Example
     *
     *   ctx.alpn_select_cb = lambda do |protocols|
     *     # inspect the protocols and select one
     *     protocols.first
     *   end
     */
    rb_attr(cSSLContext, rb_intern("alpn_select_cb"), 1, 1, Qfalse);
#endif

    rb_define_alias(cSSLContext, "ssl_timeout", "timeout");
    rb_define_alias(cSSLContext, "ssl_timeout=", "timeout=");
    rb_define_method(cSSLContext, "ssl_version=", ossl_sslctx_set_ssl_version, 1);
    rb_define_method(cSSLContext, "ciphers",     ossl_sslctx_get_ciphers, 0);
    rb_define_method(cSSLContext, "ciphers=",    ossl_sslctx_set_ciphers, 1);
    rb_define_method(cSSLContext, "ecdh_curves=", ossl_sslctx_set_ecdh_curves, 1);
    rb_define_method(cSSLContext, "security_level", ossl_sslctx_get_security_level, 0);
    rb_define_method(cSSLContext, "security_level=", ossl_sslctx_set_security_level, 1);

    rb_define_method(cSSLContext, "setup", ossl_sslctx_setup, 0);

    /*
     * No session caching for client or server
     */
    rb_define_const(cSSLContext, "SESSION_CACHE_OFF", LONG2NUM(SSL_SESS_CACHE_OFF));

    /*
     * Client sessions are added to the session cache
     */
    rb_define_const(cSSLContext, "SESSION_CACHE_CLIENT", LONG2NUM(SSL_SESS_CACHE_CLIENT)); /* doesn't actually do anything in 0.9.8e */

    /*
     * Server sessions are added to the session cache
     */
    rb_define_const(cSSLContext, "SESSION_CACHE_SERVER", LONG2NUM(SSL_SESS_CACHE_SERVER));

    /*
     * Both client and server sessions are added to the session cache
     */
    rb_define_const(cSSLContext, "SESSION_CACHE_BOTH", LONG2NUM(SSL_SESS_CACHE_BOTH)); /* no different than CACHE_SERVER in 0.9.8e */

    /*
     * Normally the session cache is checked for expired sessions every 255
     * connections.  Since this may lead to a delay that cannot be controlled,
     * the automatic flushing may be disabled and #flush_sessions can be
     * called explicitly.
     */
    rb_define_const(cSSLContext, "SESSION_CACHE_NO_AUTO_CLEAR", LONG2NUM(SSL_SESS_CACHE_NO_AUTO_CLEAR));

    /*
     * Always perform external lookups of sessions even if they are in the
     * internal cache.
     *
     * This flag has no effect on clients
     */
    rb_define_const(cSSLContext, "SESSION_CACHE_NO_INTERNAL_LOOKUP", LONG2NUM(SSL_SESS_CACHE_NO_INTERNAL_LOOKUP));

    /*
     * Never automatically store sessions in the internal store.
     */
    rb_define_const(cSSLContext, "SESSION_CACHE_NO_INTERNAL_STORE", LONG2NUM(SSL_SESS_CACHE_NO_INTERNAL_STORE));

    /*
     * Enables both SESSION_CACHE_NO_INTERNAL_LOOKUP and
     * SESSION_CACHE_NO_INTERNAL_STORE.
     */
    rb_define_const(cSSLContext, "SESSION_CACHE_NO_INTERNAL", LONG2NUM(SSL_SESS_CACHE_NO_INTERNAL));

    rb_define_method(cSSLContext, "session_add",     ossl_sslctx_session_add, 1);
    rb_define_method(cSSLContext, "session_remove",     ossl_sslctx_session_remove, 1);
    rb_define_method(cSSLContext, "session_cache_mode",     ossl_sslctx_get_session_cache_mode, 0);
    rb_define_method(cSSLContext, "session_cache_mode=",     ossl_sslctx_set_session_cache_mode, 1);
    rb_define_method(cSSLContext, "session_cache_size",     ossl_sslctx_get_session_cache_size, 0);
    rb_define_method(cSSLContext, "session_cache_size=",     ossl_sslctx_set_session_cache_size, 1);
    rb_define_method(cSSLContext, "session_cache_stats",     ossl_sslctx_get_session_cache_stats, 0);
    rb_define_method(cSSLContext, "flush_sessions",     ossl_sslctx_flush_sessions, -1);
    rb_define_method(cSSLContext, "options",     ossl_sslctx_get_options, 0);
    rb_define_method(cSSLContext, "options=",     ossl_sslctx_set_options, 1);

    ary = rb_ary_new2(numberof(ossl_ssl_method_tab));
    for (i = 0; i < numberof(ossl_ssl_method_tab); i++) {
        rb_ary_push(ary, ID2SYM(rb_intern(ossl_ssl_method_tab[i].name)));
    }
    rb_obj_freeze(ary);
    /* The list of available SSL/TLS methods */
    rb_define_const(cSSLContext, "METHODS", ary);

    /*
     * Document-class: OpenSSL::SSL::SSLSocket
     */
    cSSLSocket = rb_define_class_under(mSSL, "SSLSocket", rb_cObject);
#ifdef OPENSSL_NO_SOCK
    rb_define_const(mSSLExtConfig, "OPENSSL_NO_SOCK", Qtrue);
    rb_define_method(cSSLSocket, "initialize", rb_f_notimplement, -1);
#else
    rb_define_const(mSSLExtConfig, "OPENSSL_NO_SOCK", Qfalse);
    rb_define_alloc_func(cSSLSocket, ossl_ssl_s_alloc);
    rb_define_method(cSSLSocket, "initialize", ossl_ssl_initialize, -1);
    rb_undef_method(cSSLSocket, "initialize_copy");
    rb_define_method(cSSLSocket, "connect",    ossl_ssl_connect, 0);
    rb_define_method(cSSLSocket, "connect_nonblock",    ossl_ssl_connect_nonblock, -1);
    rb_define_method(cSSLSocket, "accept",     ossl_ssl_accept, 0);
    rb_define_method(cSSLSocket, "accept_nonblock", ossl_ssl_accept_nonblock, -1);
    rb_define_method(cSSLSocket, "sysread",    ossl_ssl_read, -1);
    rb_define_private_method(cSSLSocket, "sysread_nonblock",    ossl_ssl_read_nonblock, -1);
    rb_define_method(cSSLSocket, "syswrite",   ossl_ssl_write, 1);
    rb_define_private_method(cSSLSocket, "syswrite_nonblock",    ossl_ssl_write_nonblock, -1);
    rb_define_private_method(cSSLSocket, "stop",   ossl_ssl_stop, 0);
    rb_define_method(cSSLSocket, "cert",       ossl_ssl_get_cert, 0);
    rb_define_method(cSSLSocket, "peer_cert",  ossl_ssl_get_peer_cert, 0);
    rb_define_method(cSSLSocket, "peer_cert_chain", ossl_ssl_get_peer_cert_chain, 0);
    rb_define_method(cSSLSocket, "ssl_version",    ossl_ssl_get_version, 0);
    rb_define_method(cSSLSocket, "cipher",     ossl_ssl_get_cipher, 0);
    rb_define_method(cSSLSocket, "state",      ossl_ssl_get_state, 0);
    rb_define_method(cSSLSocket, "pending",    ossl_ssl_pending, 0);
    rb_define_method(cSSLSocket, "session_reused?",    ossl_ssl_session_reused, 0);
    /* implementation of OpenSSL::SSL::SSLSocket#session is in lib/openssl/ssl.rb */
    rb_define_method(cSSLSocket, "session=",    ossl_ssl_set_session, 1);
    rb_define_method(cSSLSocket, "verify_result", ossl_ssl_get_verify_result, 0);
    rb_define_method(cSSLSocket, "client_ca", ossl_ssl_get_client_ca_list, 0);
#ifdef HAVE_SSL_SET_TLSEXT_HOST_NAME
    /* #hostname is defined in lib/openssl/ssl.rb */
    rb_define_method(cSSLSocket, "hostname=", ossl_ssl_set_hostname, 1);
#endif
# ifdef HAVE_SSL_GET_SERVER_TMP_KEY
    rb_define_method(cSSLSocket, "tmp_key", ossl_ssl_tmp_key, 0);
# endif
# ifdef HAVE_SSL_CTX_SET_ALPN_SELECT_CB
    rb_define_method(cSSLSocket, "alpn_protocol", ossl_ssl_alpn_protocol, 0);
# endif
# ifdef HAVE_SSL_CTX_SET_NEXT_PROTO_SELECT_CB
    rb_define_method(cSSLSocket, "npn_protocol", ossl_ssl_npn_protocol, 0);
# endif
#endif

#define ossl_ssl_def_const(x) rb_define_const(mSSL, #x, LONG2NUM(SSL_##x))

    ossl_ssl_def_const(VERIFY_NONE);
    ossl_ssl_def_const(VERIFY_PEER);
    ossl_ssl_def_const(VERIFY_FAIL_IF_NO_PEER_CERT);
    ossl_ssl_def_const(VERIFY_CLIENT_ONCE);
    /* Introduce constants included in OP_ALL.  These constants are mostly for
     * unset some bits in OP_ALL such as;
     *   ctx.options = OP_ALL & ~OP_DONT_INSERT_EMPTY_FRAGMENTS
     */
    ossl_ssl_def_const(OP_MICROSOFT_SESS_ID_BUG);
    ossl_ssl_def_const(OP_NETSCAPE_CHALLENGE_BUG);
    ossl_ssl_def_const(OP_NETSCAPE_REUSE_CIPHER_CHANGE_BUG);
    ossl_ssl_def_const(OP_SSLREF2_REUSE_CERT_TYPE_BUG);
    ossl_ssl_def_const(OP_MICROSOFT_BIG_SSLV3_BUFFER);
    ossl_ssl_def_const(OP_MSIE_SSLV2_RSA_PADDING);
    ossl_ssl_def_const(OP_SSLEAY_080_CLIENT_DH_BUG);
    ossl_ssl_def_const(OP_TLS_D5_BUG);
    ossl_ssl_def_const(OP_TLS_BLOCK_PADDING_BUG);
    ossl_ssl_def_const(OP_DONT_INSERT_EMPTY_FRAGMENTS);
    ossl_ssl_def_const(OP_ALL);
    ossl_ssl_def_const(OP_NO_SESSION_RESUMPTION_ON_RENEGOTIATION);
    ossl_ssl_def_const(OP_SINGLE_ECDH_USE);
    ossl_ssl_def_const(OP_SINGLE_DH_USE);
    ossl_ssl_def_const(OP_EPHEMERAL_RSA);
    ossl_ssl_def_const(OP_CIPHER_SERVER_PREFERENCE);
    ossl_ssl_def_const(OP_TLS_ROLLBACK_BUG);
    ossl_ssl_def_const(OP_NO_SSLv2);
    ossl_ssl_def_const(OP_NO_SSLv3);
    ossl_ssl_def_const(OP_NO_TLSv1);
#if defined(SSL_OP_NO_TLSv1_1)
    ossl_ssl_def_const(OP_NO_TLSv1_1);
#endif
#if defined(SSL_OP_NO_TLSv1_2)
    ossl_ssl_def_const(OP_NO_TLSv1_2);
#endif
#if defined(SSL_OP_NO_TICKET)
    ossl_ssl_def_const(OP_NO_TICKET);
#endif
#if defined(SSL_OP_NO_COMPRESSION)
    ossl_ssl_def_const(OP_NO_COMPRESSION);
#endif
    ossl_ssl_def_const(OP_PKCS1_CHECK_1);
    ossl_ssl_def_const(OP_PKCS1_CHECK_2);
    ossl_ssl_def_const(OP_NETSCAPE_CA_DN_BUG);
    ossl_ssl_def_const(OP_NETSCAPE_DEMO_CIPHER_CHANGE_BUG);

    sym_exception = ID2SYM(rb_intern("exception"));
    sym_wait_readable = ID2SYM(rb_intern("wait_readable"));
    sym_wait_writable = ID2SYM(rb_intern("wait_writable"));

#define DefIVarID(name) do \
    id_i_##name = rb_intern("@"#name); while (0)

    DefIVarID(cert_store);
    DefIVarID(ca_file);
    DefIVarID(ca_path);
    DefIVarID(verify_mode);
    DefIVarID(verify_depth);
    DefIVarID(verify_callback);
    DefIVarID(client_ca);
    DefIVarID(renegotiation_cb);
    DefIVarID(cert);
    DefIVarID(key);
    DefIVarID(extra_chain_cert);
    DefIVarID(client_cert_cb);
    DefIVarID(tmp_ecdh_callback);
    DefIVarID(timeout);
    DefIVarID(session_id_context);
    DefIVarID(session_get_cb);
    DefIVarID(session_new_cb);
    DefIVarID(session_remove_cb);
    DefIVarID(npn_select_cb);
    DefIVarID(npn_protocols);
    DefIVarID(alpn_protocols);
    DefIVarID(alpn_select_cb);
    DefIVarID(servername_cb);
    DefIVarID(verify_hostname);

    DefIVarID(io);
    DefIVarID(context);
    DefIVarID(hostname);
}<|MERGE_RESOLUTION|>--- conflicted
+++ resolved
@@ -636,15 +636,11 @@
 {
     VALUE selected;
     int status;
-<<<<<<< HEAD
-    struct npn_select_cb_common_args args = { cb, in, inlen };
-=======
     struct npn_select_cb_common_args args;
 
     args.cb = cb;
     args.in = in;
     args.inlen = inlen;
->>>>>>> 368b26ec
 
     selected = rb_protect(npn_select_cb_common_i, (VALUE)&args, &status);
     if (status) {
