--- conflicted
+++ resolved
@@ -99,19 +99,6 @@
     /* First check DER */
     if (OSSL_DECODER_from_bio(dctx, bio) == 1)
         goto out;
-<<<<<<< HEAD
-
-    /* Then check PEM; multiple OSSL_DECODER_from_bio() calls may be needed */
-    OSSL_BIO_reset(bio);
-    if (OSSL_DECODER_CTX_set_input_type(dctx, "PEM") != 1)
-        goto out;
-    while (OSSL_DECODER_from_bio(dctx, bio) != 1) {
-        if (BIO_eof(bio))
-            goto out;
-        pos2 = BIO_tell(bio);
-        if (pos2 < 0 || pos2 <= pos)
-            goto out;
-=======
     OSSL_BIO_reset(bio);
 
     /* Then check PEM; multiple OSSL_DECODER_from_bio() calls may be needed */
@@ -162,7 +149,6 @@
         if (pos2 < 0 || pos2 <= pos)
             break;
         ossl_clear_error();
->>>>>>> e5bbd015
         pos = pos2;
     }
 
@@ -253,10 +239,7 @@
 pkey_ctx_apply_options0(VALUE args_v)
 {
     VALUE *args = (VALUE *)args_v;
-<<<<<<< HEAD
-=======
     Check_Type(args[1], T_HASH);
->>>>>>> e5bbd015
 
     rb_block_call(args[1], rb_intern("each"), 0, NULL,
                   pkey_ctx_apply_options_i, args[0]);
@@ -727,11 +710,7 @@
 	}
     }
     else {
-<<<<<<< HEAD
 #if OSSL_OPENSSL_PREREQ(1, 1, 0) || OSSL_LIBRESSL_PREREQ(3, 5, 0)
-=======
-#if OPENSSL_VERSION_NUMBER >= 0x10100000 && !defined(LIBRESSL_VERSION_NUMBER)
->>>>>>> e5bbd015
 	if (!PEM_write_bio_PrivateKey_traditional(bio, pkey, enc, NULL, 0,
 						  ossl_pem_passwd_cb,
 						  (void *)pass)) {
@@ -981,7 +960,6 @@
     if (siglen > LONG_MAX) {
         EVP_MD_CTX_free(ctx);
         rb_raise(ePKeyError, "signature would be too large");
-<<<<<<< HEAD
     }
     sig = ossl_str_new(NULL, (long)siglen, &state);
     if (state) {
@@ -994,20 +972,6 @@
         EVP_MD_CTX_free(ctx);
         ossl_raise(ePKeyError, "EVP_DigestSign");
     }
-=======
-    }
-    sig = ossl_str_new(NULL, (long)siglen, &state);
-    if (state) {
-        EVP_MD_CTX_free(ctx);
-        rb_jump_tag(state);
-    }
-    if (EVP_DigestSign(ctx, (unsigned char *)RSTRING_PTR(sig), &siglen,
-                       (unsigned char *)RSTRING_PTR(data),
-                       RSTRING_LEN(data)) < 1) {
-        EVP_MD_CTX_free(ctx);
-        ossl_raise(ePKeyError, "EVP_DigestSign");
-    }
->>>>>>> e5bbd015
 #else
     if (EVP_DigestSignUpdate(ctx, RSTRING_PTR(data), RSTRING_LEN(data)) < 1) {
         EVP_MD_CTX_free(ctx);
@@ -1115,7 +1079,6 @@
     else {
         ossl_clear_error();
         return Qfalse;
-<<<<<<< HEAD
     }
 }
 
@@ -1276,176 +1239,11 @@
     else {
         ossl_clear_error();
         return Qfalse;
-=======
->>>>>>> e5bbd015
     }
 }
 
 /*
  * call-seq:
-<<<<<<< HEAD
-=======
- *    pkey.sign_raw(digest, data [, options]) -> string
- *
- * Signs +data+ using a private key +pkey+. Unlike #sign, +data+ will not be
- * hashed by +digest+ automatically.
- *
- * See #verify_raw for the verification operation.
- *
- * Added in version 3.0. See also the man page EVP_PKEY_sign(3).
- *
- * +digest+::
- *   A String that represents the message digest algorithm name, or +nil+
- *   if the PKey type requires no digest algorithm.
- *   Although this method will not hash +data+ with it, this parameter may still
- *   be required depending on the signature algorithm.
- * +data+::
- *   A String. The data to be signed.
- * +options+::
- *   A Hash that contains algorithm specific control operations to \OpenSSL.
- *   See OpenSSL's man page EVP_PKEY_CTX_ctrl_str(3) for details.
- *
- * Example:
- *   data = "Sign me!"
- *   hash = OpenSSL::Digest.digest("SHA256", data)
- *   pkey = OpenSSL::PKey.generate_key("RSA", rsa_keygen_bits: 2048)
- *   signopts = { rsa_padding_mode: "pss" }
- *   signature = pkey.sign_raw("SHA256", hash, signopts)
- *
- *   # Creates a copy of the RSA key pkey, but without the private components
- *   pub_key = pkey.public_key
- *   puts pub_key.verify_raw("SHA256", signature, hash, signopts) # => true
- */
-static VALUE
-ossl_pkey_sign_raw(int argc, VALUE *argv, VALUE self)
-{
-    EVP_PKEY *pkey;
-    VALUE digest, data, options, sig;
-    const EVP_MD *md = NULL;
-    EVP_PKEY_CTX *ctx;
-    size_t outlen;
-    int state;
-
-    GetPKey(self, pkey);
-    rb_scan_args(argc, argv, "21", &digest, &data, &options);
-    if (!NIL_P(digest))
-        md = ossl_evp_get_digestbyname(digest);
-    StringValue(data);
-
-    ctx = EVP_PKEY_CTX_new(pkey, /* engine */NULL);
-    if (!ctx)
-        ossl_raise(ePKeyError, "EVP_PKEY_CTX_new");
-    if (EVP_PKEY_sign_init(ctx) <= 0) {
-        EVP_PKEY_CTX_free(ctx);
-        ossl_raise(ePKeyError, "EVP_PKEY_sign_init");
-    }
-    if (md && EVP_PKEY_CTX_set_signature_md(ctx, md) <= 0) {
-        EVP_PKEY_CTX_free(ctx);
-        ossl_raise(ePKeyError, "EVP_PKEY_CTX_set_signature_md");
-    }
-    if (!NIL_P(options)) {
-        pkey_ctx_apply_options(ctx, options, &state);
-        if (state) {
-            EVP_PKEY_CTX_free(ctx);
-            rb_jump_tag(state);
-        }
-    }
-    if (EVP_PKEY_sign(ctx, NULL, &outlen, (unsigned char *)RSTRING_PTR(data),
-                      RSTRING_LEN(data)) <= 0) {
-        EVP_PKEY_CTX_free(ctx);
-        ossl_raise(ePKeyError, "EVP_PKEY_sign");
-    }
-    if (outlen > LONG_MAX) {
-        EVP_PKEY_CTX_free(ctx);
-        rb_raise(ePKeyError, "signature would be too large");
-    }
-    sig = ossl_str_new(NULL, (long)outlen, &state);
-    if (state) {
-        EVP_PKEY_CTX_free(ctx);
-        rb_jump_tag(state);
-    }
-    if (EVP_PKEY_sign(ctx, (unsigned char *)RSTRING_PTR(sig), &outlen,
-                      (unsigned char *)RSTRING_PTR(data),
-                      RSTRING_LEN(data)) <= 0) {
-        EVP_PKEY_CTX_free(ctx);
-        ossl_raise(ePKeyError, "EVP_PKEY_sign");
-    }
-    EVP_PKEY_CTX_free(ctx);
-    rb_str_set_len(sig, outlen);
-    return sig;
-}
-
-/*
- * call-seq:
- *    pkey.verify_raw(digest, signature, data [, options]) -> true or false
- *
- * Verifies the +signature+ for the +data+ using a public key +pkey+. Unlike
- * #verify, this method will not hash +data+ with +digest+ automatically.
- *
- * Returns +true+ if the signature is successfully verified, +false+ otherwise.
- * The caller must check the return value.
- *
- * See #sign_raw for the signing operation and an example code.
- *
- * Added in version 3.0. See also the man page EVP_PKEY_verify(3).
- *
- * +signature+::
- *   A String containing the signature to be verified.
- */
-static VALUE
-ossl_pkey_verify_raw(int argc, VALUE *argv, VALUE self)
-{
-    EVP_PKEY *pkey;
-    VALUE digest, sig, data, options;
-    const EVP_MD *md = NULL;
-    EVP_PKEY_CTX *ctx;
-    int state, ret;
-
-    GetPKey(self, pkey);
-    rb_scan_args(argc, argv, "31", &digest, &sig, &data, &options);
-    ossl_pkey_check_public_key(pkey);
-    if (!NIL_P(digest))
-        md = ossl_evp_get_digestbyname(digest);
-    StringValue(sig);
-    StringValue(data);
-
-    ctx = EVP_PKEY_CTX_new(pkey, /* engine */NULL);
-    if (!ctx)
-        ossl_raise(ePKeyError, "EVP_PKEY_CTX_new");
-    if (EVP_PKEY_verify_init(ctx) <= 0) {
-        EVP_PKEY_CTX_free(ctx);
-        ossl_raise(ePKeyError, "EVP_PKEY_verify_init");
-    }
-    if (md && EVP_PKEY_CTX_set_signature_md(ctx, md) <= 0) {
-        EVP_PKEY_CTX_free(ctx);
-        ossl_raise(ePKeyError, "EVP_PKEY_CTX_set_signature_md");
-    }
-    if (!NIL_P(options)) {
-        pkey_ctx_apply_options(ctx, options, &state);
-        if (state) {
-            EVP_PKEY_CTX_free(ctx);
-            rb_jump_tag(state);
-        }
-    }
-    ret = EVP_PKEY_verify(ctx, (unsigned char *)RSTRING_PTR(sig),
-                          RSTRING_LEN(sig),
-                          (unsigned char *)RSTRING_PTR(data),
-                          RSTRING_LEN(data));
-    EVP_PKEY_CTX_free(ctx);
-    if (ret < 0)
-        ossl_raise(ePKeyError, "EVP_PKEY_verify");
-
-    if (ret)
-        return Qtrue;
-    else {
-        ossl_clear_error();
-        return Qfalse;
-    }
-}
-
-/*
- * call-seq:
->>>>>>> e5bbd015
  *    pkey.verify_recover(digest, signature [, options]) -> string
  *
  * Recovers the signed data from +signature+ using a public key +pkey+. Not all
