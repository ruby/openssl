--- conflicted
+++ resolved
@@ -284,11 +284,7 @@
  *   key.group = group
  *
  * Sets the EC::Group for the key. The group structure is internally copied so
-<<<<<<< HEAD
- * modifition to _group_ after assigning to a key has no effect on the key.
-=======
- * modification to +group+ after assigning to a key has no effect on the key.
->>>>>>> dde512aa
+ * modification to _group_ after assigning to a key has no effect on the key.
  */
 static VALUE
 ossl_ec_key_set_group(VALUE self, VALUE group_v)
@@ -1589,21 +1585,12 @@
  * Performs elliptic curve point multiplication.
  *
  * The first form calculates <tt>bn1 * point + bn2 * G</tt>, where +G+ is the
-<<<<<<< HEAD
- * generator of the group of _point_. _bn2_ may be ommitted, and in that case,
+ * generator of the group of _point_. _bn2_ may be omitted, and in that case,
  * the result is just <tt>bn1 * point</tt>.
  *
  * The second form calculates <tt>bns[0] * point + bns[1] * points[0] + ...
- * + bns[-1] * points[-1] + bn2 * G</tt>. _bn2_ may be ommitted. _bns_ must be
+ * + bns[-1] * points[-1] + bn2 * G</tt>. _bn2_ may be omitted. _bns_ must be
  * an array of OpenSSL::BN. _points_ must be an array of
-=======
- * generator of the group of +point+. +bn2+ may be omitted, and in that case,
- * the result is just <tt>bn1 * point</tt>.
- *
- * The second form calculates <tt>bns[0] * point + bns[1] * points[0] + ...
- * + bns[-1] * points[-1] + bn2 * G</tt>. +bn2+ may be omitted. +bns+ must be
- * an array of OpenSSL::BN. +points+ must be an array of
->>>>>>> dde512aa
  * OpenSSL::PKey::EC::Point. Please note that <tt>points[0]</tt> is not
  * multiplied by <tt>bns[0]</tt>, but <tt>bns[1]</tt>.
  */
