--- conflicted
+++ resolved
@@ -1313,12 +1313,8 @@
     rb_warn("OpenSSL::PKey::EC::Point#make_affine! is deprecated");
 #if !OSSL_OPENSSL_PREREQ(3, 0, 0)
     if (EC_POINT_make_affine(group, point, ossl_bn_ctx) != 1)
-<<<<<<< HEAD
-        ossl_raise(cEC_POINT, "EC_POINT_make_affine");
+        ossl_raise(eEC_POINT, "EC_POINT_make_affine");
 #endif
-=======
-        ossl_raise(eEC_POINT, "EC_POINT_make_affine");
->>>>>>> 04acccd6
 
     return self;
 }
