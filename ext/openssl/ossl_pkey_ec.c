/*
 * Copyright (C) 2006-2007 Technorama Ltd. <oss-ruby@technorama.net>
 */

#include "ossl.h"

#if !defined(OPENSSL_NO_EC)

#define EXPORT_PEM 0
#define EXPORT_DER 1

static const rb_data_type_t ossl_ec_group_type;
static const rb_data_type_t ossl_ec_point_type;

#define GetPKeyEC(obj, pkey) do { \
    GetPKey((obj), (pkey)); \
    if (EVP_PKEY_base_id(pkey) != EVP_PKEY_EC) { \
	ossl_raise(rb_eRuntimeError, "THIS IS NOT A EC PKEY!"); \
    } \
} while (0)
#define GetEC(obj, key) do { \
    EVP_PKEY *_pkey; \
    GetPKeyEC(obj, _pkey); \
    (key) = EVP_PKEY_get0_EC_KEY(_pkey); \
} while (0)

#define GetECGroup(obj, group) do { \
    TypedData_Get_Struct(obj, EC_GROUP, &ossl_ec_group_type, group); \
    if ((group) == NULL) \
	ossl_raise(eEC_GROUP, "EC_GROUP is not initialized"); \
} while (0)

#define GetECPoint(obj, point) do { \
    TypedData_Get_Struct(obj, EC_POINT, &ossl_ec_point_type, point); \
    if ((point) == NULL) \
	ossl_raise(eEC_POINT, "EC_POINT is not initialized"); \
} while (0)
#define GetECPointGroup(obj, group) do { \
    VALUE _group = rb_attr_get(obj, id_i_group); \
    GetECGroup(_group, group); \
} while (0)

VALUE cEC;
VALUE eECError;
VALUE cEC_GROUP;
VALUE eEC_GROUP;
VALUE cEC_POINT;
VALUE eEC_POINT;

static ID s_GFp, s_GF2m;

static ID ID_uncompressed;
static ID ID_compressed;
static ID ID_hybrid;

static ID id_i_group;

static VALUE ec_group_new(const EC_GROUP *group);
static VALUE ec_point_new(const EC_POINT *point, const EC_GROUP *group);

/*
 * Creates a new EC_KEY on the EC group obj. arg can be an EC::Group or a String
 * representing an OID.
 */
static EC_KEY *
ec_key_new_from_group(VALUE arg)
{
    EC_KEY *ec;

    if (rb_obj_is_kind_of(arg, cEC_GROUP)) {
	EC_GROUP *group;

	GetECGroup(arg, group);
	if (!(ec = EC_KEY_new()))
	    ossl_raise(eECError, NULL);

	if (!EC_KEY_set_group(ec, group)) {
	    EC_KEY_free(ec);
	    ossl_raise(eECError, NULL);
	}
    } else {
	int nid = OBJ_sn2nid(StringValueCStr(arg));

	if (nid == NID_undef)
	    ossl_raise(eECError, "invalid curve name");

	if (!(ec = EC_KEY_new_by_curve_name(nid)))
	    ossl_raise(eECError, NULL);

	EC_KEY_set_asn1_flag(ec, OPENSSL_EC_NAMED_CURVE);
	EC_KEY_set_conv_form(ec, POINT_CONVERSION_UNCOMPRESSED);
    }

    return ec;
}

/*
 *  call-seq:
 *     EC.generate(ec_group) -> ec
 *     EC.generate(string) -> ec
 *
 * Creates a new EC instance with a new random private and public key.
 */
static VALUE
ossl_ec_key_s_generate(VALUE klass, VALUE arg)
{
    EVP_PKEY *pkey;
    EC_KEY *ec;
    VALUE obj;

    obj = rb_obj_alloc(klass);

    ec = ec_key_new_from_group(arg);
    pkey = EVP_PKEY_new();
    if (!pkey || EVP_PKEY_assign_EC_KEY(pkey, ec) != 1) {
        EVP_PKEY_free(pkey);
        EC_KEY_free(ec);
        ossl_raise(eECError, "EVP_PKEY_assign_EC_KEY");
    }
    RTYPEDDATA_DATA(obj) = pkey;

    if (!EC_KEY_generate_key(ec))
	ossl_raise(eECError, "EC_KEY_generate_key");

    return obj;
}

/*
 * call-seq:
 *   OpenSSL::PKey::EC.new
 *   OpenSSL::PKey::EC.new(ec_key)
 *   OpenSSL::PKey::EC.new(ec_group)
 *   OpenSSL::PKey::EC.new("secp112r1")
 *   OpenSSL::PKey::EC.new(pem_string [, pwd])
 *   OpenSSL::PKey::EC.new(der_string)
 *
 * Creates a new EC object from given arguments.
 */
static VALUE ossl_ec_key_initialize(int argc, VALUE *argv, VALUE self)
{
    EVP_PKEY *pkey;
    EC_KEY *ec;
    BIO *in;
    VALUE arg, pass;
    int type;

    TypedData_Get_Struct(self, EVP_PKEY, &ossl_evp_pkey_type, pkey);
    if (pkey)
        rb_raise(rb_eTypeError, "pkey already initialized");

    rb_scan_args(argc, argv, "02", &arg, &pass);
    if (NIL_P(arg)) {
        if (!(ec = EC_KEY_new()))
            ossl_raise(eECError, "EC_KEY_new");
        goto legacy;
    }
    else if (rb_obj_is_kind_of(arg, cEC_GROUP)) {
        ec = ec_key_new_from_group(arg);
        goto legacy;
    }

    pass = ossl_pem_passwd_value(pass);
    arg = ossl_to_der_if_possible(arg);
    in = ossl_obj2bio(&arg);

    pkey = ossl_pkey_read_generic(in, pass);
    BIO_free(in);
    if (!pkey) {
        ossl_clear_error();
        ec = ec_key_new_from_group(arg);
        goto legacy;
    }

    type = EVP_PKEY_base_id(pkey);
    if (type != EVP_PKEY_EC) {
        EVP_PKEY_free(pkey);
        rb_raise(eDSAError, "incorrect pkey type: %s", OBJ_nid2sn(type));
    }
    RTYPEDDATA_DATA(self) = pkey;
    return self;

  legacy:
    pkey = EVP_PKEY_new();
    if (!pkey || EVP_PKEY_assign_EC_KEY(pkey, ec) != 1) {
        EVP_PKEY_free(pkey);
        EC_KEY_free(ec);
        ossl_raise(eECError, "EVP_PKEY_assign_EC_KEY");
    }
    RTYPEDDATA_DATA(self) = pkey;
    return self;
}

#ifndef HAVE_EVP_PKEY_DUP
static VALUE
ossl_ec_key_initialize_copy(VALUE self, VALUE other)
{
    EVP_PKEY *pkey;
    EC_KEY *ec, *ec_new;

    TypedData_Get_Struct(self, EVP_PKEY, &ossl_evp_pkey_type, pkey);
    if (pkey)
        rb_raise(rb_eTypeError, "pkey already initialized");
    GetEC(other, ec);

    ec_new = EC_KEY_dup(ec);
    if (!ec_new)
	ossl_raise(eECError, "EC_KEY_dup");

    pkey = EVP_PKEY_new();
    if (!pkey || EVP_PKEY_assign_EC_KEY(pkey, ec_new) != 1) {
        EC_KEY_free(ec_new);
        ossl_raise(eECError, "EVP_PKEY_assign_EC_KEY");
    }
    RTYPEDDATA_DATA(self) = pkey;

    return self;
}
#endif

/*
 * call-seq:
 *   key.group   => group
 *
 * Returns the EC::Group that the key is associated with. Modifying the returned
 * group does not affect _key_.
 */
static VALUE
ossl_ec_key_get_group(VALUE self)
{
    EC_KEY *ec;
    const EC_GROUP *group;

    GetEC(self, ec);
    group = EC_KEY_get0_group(ec);
    if (!group)
	return Qnil;

    return ec_group_new(group);
}

/*
 * call-seq:
 *   key.group = group
 *
 * Sets the EC::Group for the key. The group structure is internally copied so
 * modification to _group_ after assigning to a key has no effect on the key.
 */
static VALUE
ossl_ec_key_set_group(VALUE self, VALUE group_v)
{
#if OSSL_OPENSSL_PREREQ(3, 0, 0)
    rb_raise(ePKeyError, "pkeys are immutable on OpenSSL 3.0");
#else
    EC_KEY *ec;
    EC_GROUP *group;

    GetEC(self, ec);
    GetECGroup(group_v, group);

    if (EC_KEY_set_group(ec, group) != 1)
        ossl_raise(eECError, "EC_KEY_set_group");

    return group_v;
#endif
}

/*
 *  call-seq:
 *     key.private_key   => OpenSSL::BN
 *
 *  See the OpenSSL documentation for EC_KEY_get0_private_key()
 */
static VALUE ossl_ec_key_get_private_key(VALUE self)
{
    EC_KEY *ec;
    const BIGNUM *bn;

    GetEC(self, ec);
    if ((bn = EC_KEY_get0_private_key(ec)) == NULL)
        return Qnil;

    return ossl_bn_new(bn);
}

/*
 *  call-seq:
 *     key.private_key = openssl_bn
 *
 *  See the OpenSSL documentation for EC_KEY_set_private_key()
 */
static VALUE ossl_ec_key_set_private_key(VALUE self, VALUE private_key)
{
#if OSSL_OPENSSL_PREREQ(3, 0, 0)
    rb_raise(ePKeyError, "pkeys are immutable on OpenSSL 3.0");
#else
    EC_KEY *ec;
    BIGNUM *bn = NULL;

    GetEC(self, ec);
    if (!NIL_P(private_key))
        bn = GetBNPtr(private_key);

    switch (EC_KEY_set_private_key(ec, bn)) {
    case 1:
        break;
    case 0:
        if (bn == NULL)
            break;
	/* fallthrough */
    default:
        ossl_raise(eECError, "EC_KEY_set_private_key");
    }

    return private_key;
#endif
}

/*
 *  call-seq:
 *     key.public_key   => OpenSSL::PKey::EC::Point
 *
 *  See the OpenSSL documentation for EC_KEY_get0_public_key()
 */
static VALUE ossl_ec_key_get_public_key(VALUE self)
{
    EC_KEY *ec;
    const EC_POINT *point;

    GetEC(self, ec);
    if ((point = EC_KEY_get0_public_key(ec)) == NULL)
        return Qnil;

    return ec_point_new(point, EC_KEY_get0_group(ec));
}

/*
 *  call-seq:
 *     key.public_key = ec_point
 *
 *  See the OpenSSL documentation for EC_KEY_set_public_key()
 */
static VALUE ossl_ec_key_set_public_key(VALUE self, VALUE public_key)
{
#if OSSL_OPENSSL_PREREQ(3, 0, 0)
    rb_raise(ePKeyError, "pkeys are immutable on OpenSSL 3.0");
#else
    EC_KEY *ec;
    EC_POINT *point = NULL;

    GetEC(self, ec);
    if (!NIL_P(public_key))
        GetECPoint(public_key, point);

    switch (EC_KEY_set_public_key(ec, point)) {
    case 1:
        break;
    case 0:
        if (point == NULL)
            break;
	/* fallthrough */
    default:
        ossl_raise(eECError, "EC_KEY_set_public_key");
    }

    return public_key;
#endif
}

/*
 *  call-seq:
 *     key.public? => true or false
 *
 *  Returns whether this EC instance has a public key. The public key
 *  (EC::Point) can be retrieved with EC#public_key.
 */
static VALUE ossl_ec_key_is_public(VALUE self)
{
    EC_KEY *ec;

    GetEC(self, ec);

    return EC_KEY_get0_public_key(ec) ? Qtrue : Qfalse;
}

/*
 *  call-seq:
 *     key.private? => true or false
 *
 *  Returns whether this EC instance has a private key. The private key (BN) can
 *  be retrieved with EC#private_key.
 */
static VALUE ossl_ec_key_is_private(VALUE self)
{
    EC_KEY *ec;

    GetEC(self, ec);

    return EC_KEY_get0_private_key(ec) ? Qtrue : Qfalse;
}

/*
 *  call-seq:
 *     key.export([cipher, pass_phrase]) => String
 *     key.to_pem([cipher, pass_phrase]) => String
 *
 * Outputs the EC key in PEM encoding.  If _cipher_ and _pass_phrase_ are given
 * they will be used to encrypt the key.  _cipher_ must be an OpenSSL::Cipher
 * instance. Note that encryption will only be effective for a private key,
 * public keys will always be encoded in plain text.
 */
static VALUE
ossl_ec_key_export(int argc, VALUE *argv, VALUE self)
{
    EC_KEY *ec;

    GetEC(self, ec);
<<<<<<< HEAD
=======
    if (EC_KEY_get0_public_key(ec) == NULL)
        ossl_raise(eECError, "can't export - no public key set");
>>>>>>> e5bbd015
    if (EC_KEY_get0_private_key(ec))
        return ossl_pkey_export_traditional(argc, argv, self, 0);
    else
        return ossl_pkey_export_spki(self, 0);
}

/*
 *  call-seq:
 *     key.to_der   => String
 *
 *  See the OpenSSL documentation for i2d_ECPrivateKey_bio()
 */
static VALUE
ossl_ec_key_to_der(VALUE self)
{
    EC_KEY *ec;

    GetEC(self, ec);
<<<<<<< HEAD
=======
    if (EC_KEY_get0_public_key(ec) == NULL)
        ossl_raise(eECError, "can't export - no public key set");
>>>>>>> e5bbd015
    if (EC_KEY_get0_private_key(ec))
        return ossl_pkey_export_traditional(0, NULL, self, 1);
    else
        return ossl_pkey_export_spki(self, 1);
}
/*
 *  call-seq:
 *     key.generate_key!   => self
 *
 * Generates a new random private and public key.
 *
 * See also the OpenSSL documentation for EC_KEY_generate_key()
 *
 * === Example
 *   ec = OpenSSL::PKey::EC.new("prime256v1")
 *   p ec.private_key # => nil
 *   ec.generate_key!
 *   p ec.private_key # => #<OpenSSL::BN XXXXXX>
 */
static VALUE ossl_ec_key_generate_key(VALUE self)
{
#if OSSL_OPENSSL_PREREQ(3, 0, 0)
    rb_raise(ePKeyError, "pkeys are immutable on OpenSSL 3.0");
#else
    EC_KEY *ec;

    GetEC(self, ec);
    if (EC_KEY_generate_key(ec) != 1)
	ossl_raise(eECError, "EC_KEY_generate_key");

    return self;
#endif
}

/*
 * call-seq:
 *    key.check_key   => true
 *
 * Raises an exception if the key is invalid.
 *
 * See also the man page EVP_PKEY_public_check(3).
 */
static VALUE ossl_ec_key_check_key(VALUE self)
{
#ifdef HAVE_EVP_PKEY_CHECK
    EVP_PKEY *pkey;
    EVP_PKEY_CTX *pctx;
    int ret;

    GetPKey(self, pkey);
    pctx = EVP_PKEY_CTX_new(pkey, /* engine */NULL);
    if (!pctx)
        ossl_raise(eDHError, "EVP_PKEY_CTX_new");
    ret = EVP_PKEY_public_check(pctx);
    EVP_PKEY_CTX_free(pctx);
    if (ret != 1)
        ossl_raise(eECError, "EVP_PKEY_public_check");
#else
    EC_KEY *ec;

    GetEC(self, ec);
    if (EC_KEY_check_key(ec) != 1)
	ossl_raise(eECError, "EC_KEY_check_key");
#endif

    return Qtrue;
}

/*
 * OpenSSL::PKey::EC::Group
 */
static void
ossl_ec_group_free(void *ptr)
{
    EC_GROUP_free(ptr);
}

static const rb_data_type_t ossl_ec_group_type = {
    "OpenSSL/ec_group",
    {
	0, ossl_ec_group_free,
    },
    0, 0, RUBY_TYPED_FREE_IMMEDIATELY,
};

static VALUE
ossl_ec_group_alloc(VALUE klass)
{
    return TypedData_Wrap_Struct(klass, &ossl_ec_group_type, NULL);
}

static VALUE
ec_group_new(const EC_GROUP *group)
{
    VALUE obj;
    EC_GROUP *group_new;

    obj = ossl_ec_group_alloc(cEC_GROUP);
    group_new = EC_GROUP_dup(group);
    if (!group_new)
	ossl_raise(eEC_GROUP, "EC_GROUP_dup");
    RTYPEDDATA_DATA(obj) = group_new;

    return obj;
}

/*
 * call-seq:
 *   OpenSSL::PKey::EC::Group.new(ec_group)
 *   OpenSSL::PKey::EC::Group.new(pem_or_der_encoded)
 *   OpenSSL::PKey::EC::Group.new(:GFp, bignum_p, bignum_a, bignum_b)
 *   OpenSSL::PKey::EC::Group.new(:GF2m, bignum_p, bignum_a, bignum_b)
 *
 * Creates a new EC::Group object.
 *
 * If the first argument is :GFp or :GF2m, creates a new curve with given
 * parameters.
 */
static VALUE ossl_ec_group_initialize(int argc, VALUE *argv, VALUE self)
{
    VALUE arg1, arg2, arg3, arg4;
    EC_GROUP *group;

    TypedData_Get_Struct(self, EC_GROUP, &ossl_ec_group_type, group);
    if (group)
        ossl_raise(rb_eRuntimeError, "EC_GROUP is already initialized");

    switch (rb_scan_args(argc, argv, "13", &arg1, &arg2, &arg3, &arg4)) {
    case 1:
        if (rb_obj_is_kind_of(arg1, cEC_GROUP)) {
            const EC_GROUP *arg1_group;

            GetECGroup(arg1, arg1_group);
            if ((group = EC_GROUP_dup(arg1_group)) == NULL)
                ossl_raise(eEC_GROUP, "EC_GROUP_dup");
        } else {
            BIO *in = ossl_obj2bio(&arg1);

            group = PEM_read_bio_ECPKParameters(in, NULL, NULL, NULL);
            if (!group) {
		OSSL_BIO_reset(in);
                group = d2i_ECPKParameters_bio(in, NULL);
            }

            BIO_free(in);

            if (!group) {
                const char *name = StringValueCStr(arg1);
                int nid = OBJ_sn2nid(name);

		ossl_clear_error(); /* ignore errors in d2i_ECPKParameters_bio() */
                if (nid == NID_undef)
                    ossl_raise(eEC_GROUP, "unknown curve name (%"PRIsVALUE")", arg1);

                group = EC_GROUP_new_by_curve_name(nid);
                if (group == NULL)
                    ossl_raise(eEC_GROUP, "unable to create curve (%"PRIsVALUE")", arg1);

                EC_GROUP_set_asn1_flag(group, OPENSSL_EC_NAMED_CURVE);
                EC_GROUP_set_point_conversion_form(group, POINT_CONVERSION_UNCOMPRESSED);
            }
        }

        break;
    case 4:
        if (SYMBOL_P(arg1)) {
            ID id = SYM2ID(arg1);
            EC_GROUP *(*new_curve)(const BIGNUM *, const BIGNUM *, const BIGNUM *, BN_CTX *) = NULL;
            const BIGNUM *p = GetBNPtr(arg2);
            const BIGNUM *a = GetBNPtr(arg3);
            const BIGNUM *b = GetBNPtr(arg4);

            if (id == s_GFp) {
                new_curve = EC_GROUP_new_curve_GFp;
#if !defined(OPENSSL_NO_EC2M)
            } else if (id == s_GF2m) {
                new_curve = EC_GROUP_new_curve_GF2m;
#endif
            } else {
                ossl_raise(rb_eArgError, "unknown symbol, must be :GFp or :GF2m");
            }

            if ((group = new_curve(p, a, b, ossl_bn_ctx)) == NULL)
                ossl_raise(eEC_GROUP, "EC_GROUP_new_by_GF*");
        } else {
             ossl_raise(rb_eArgError, "unknown argument, must be :GFp or :GF2m");
        }

        break;
    default:
        ossl_raise(rb_eArgError, "wrong number of arguments");
    }

    ASSUME(group);
    RTYPEDDATA_DATA(self) = group;

    return self;
}

static VALUE
ossl_ec_group_initialize_copy(VALUE self, VALUE other)
{
    EC_GROUP *group, *group_new;

    TypedData_Get_Struct(self, EC_GROUP, &ossl_ec_group_type, group_new);
    if (group_new)
	ossl_raise(eEC_GROUP, "EC::Group already initialized");
    GetECGroup(other, group);

    group_new = EC_GROUP_dup(group);
    if (!group_new)
	ossl_raise(eEC_GROUP, "EC_GROUP_dup");
    RTYPEDDATA_DATA(self) = group_new;

    return self;
}

/*
 * call-seq:
 *   group1.eql?(group2)   => true | false
 *   group1 == group2   => true | false
 *
 * Returns +true+ if the two groups use the same curve and have the same
 * parameters, +false+ otherwise.
 */
static VALUE ossl_ec_group_eql(VALUE a, VALUE b)
{
    EC_GROUP *group1 = NULL, *group2 = NULL;

    GetECGroup(a, group1);
    GetECGroup(b, group2);

    if (EC_GROUP_cmp(group1, group2, ossl_bn_ctx) == 1)
       return Qfalse;

    return Qtrue;
}

/*
 * call-seq:
 *   group.generator   => ec_point
 *
 * Returns the generator of the group.
 *
 * See the OpenSSL documentation for EC_GROUP_get0_generator()
 */
static VALUE ossl_ec_group_get_generator(VALUE self)
{
    EC_GROUP *group;
    const EC_POINT *generator;

    GetECGroup(self, group);
    generator = EC_GROUP_get0_generator(group);
    if (!generator)
	return Qnil;

    return ec_point_new(generator, group);
}

/*
 * call-seq:
 *   group.set_generator(generator, order, cofactor)   => self
 *
 * Sets the curve parameters. _generator_ must be an instance of EC::Point that
 * is on the curve. _order_ and _cofactor_ are integers.
 *
 * See the OpenSSL documentation for EC_GROUP_set_generator()
 */
static VALUE ossl_ec_group_set_generator(VALUE self, VALUE generator, VALUE order, VALUE cofactor)
{
    EC_GROUP *group = NULL;
    const EC_POINT *point;
    const BIGNUM *o, *co;

    GetECGroup(self, group);
    GetECPoint(generator, point);
    o = GetBNPtr(order);
    co = GetBNPtr(cofactor);

    if (EC_GROUP_set_generator(group, point, o, co) != 1)
        ossl_raise(eEC_GROUP, "EC_GROUP_set_generator");

    return self;
}

/*
 * call-seq:
 *   group.get_order   => order_bn
 *
 * Returns the order of the group.
 *
 * See the OpenSSL documentation for EC_GROUP_get_order()
 */
static VALUE ossl_ec_group_get_order(VALUE self)
{
    VALUE bn_obj;
    BIGNUM *bn;
    EC_GROUP *group = NULL;

    GetECGroup(self, group);

    bn_obj = ossl_bn_new(NULL);
    bn = GetBNPtr(bn_obj);

    if (EC_GROUP_get_order(group, bn, ossl_bn_ctx) != 1)
        ossl_raise(eEC_GROUP, "EC_GROUP_get_order");

    return bn_obj;
}

/*
 * call-seq:
 *   group.get_cofactor   => cofactor_bn
 *
 * Returns the cofactor of the group.
 *
 * See the OpenSSL documentation for EC_GROUP_get_cofactor()
 */
static VALUE ossl_ec_group_get_cofactor(VALUE self)
{
    VALUE bn_obj;
    BIGNUM *bn;
    EC_GROUP *group = NULL;

    GetECGroup(self, group);

    bn_obj = ossl_bn_new(NULL);
    bn = GetBNPtr(bn_obj);

    if (EC_GROUP_get_cofactor(group, bn, ossl_bn_ctx) != 1)
        ossl_raise(eEC_GROUP, "EC_GROUP_get_cofactor");

    return bn_obj;
}

/*
 * call-seq:
 *   group.curve_name  => String
 *
 * Returns the curve name (sn).
 *
 * See the OpenSSL documentation for EC_GROUP_get_curve_name()
 */
static VALUE ossl_ec_group_get_curve_name(VALUE self)
{
    EC_GROUP *group = NULL;
    int nid;

    GetECGroup(self, group);
    if (group == NULL)
        return Qnil;

    nid = EC_GROUP_get_curve_name(group);

/* BUG: an nid or asn1 object should be returned, maybe. */
    return rb_str_new2(OBJ_nid2sn(nid));
}

/*
 * call-seq:
 *   EC.builtin_curves => [[sn, comment], ...]
 *
 * Obtains a list of all predefined curves by the OpenSSL. Curve names are
 * returned as sn.
 *
 * See the OpenSSL documentation for EC_get_builtin_curves().
 */
static VALUE ossl_s_builtin_curves(VALUE self)
{
    EC_builtin_curve *curves = NULL;
    int n;
    int crv_len = rb_long2int(EC_get_builtin_curves(NULL, 0));
    VALUE ary, ret;

    curves = ALLOCA_N(EC_builtin_curve, crv_len);
    if (curves == NULL)
        return Qnil;
    if (!EC_get_builtin_curves(curves, crv_len))
        ossl_raise(rb_eRuntimeError, "EC_get_builtin_curves");

    ret = rb_ary_new2(crv_len);

    for (n = 0; n < crv_len; n++) {
        const char *sname = OBJ_nid2sn(curves[n].nid);
        const char *comment = curves[n].comment;

        ary = rb_ary_new2(2);
        rb_ary_push(ary, rb_str_new2(sname));
        rb_ary_push(ary, comment ? rb_str_new2(comment) : Qnil);
        rb_ary_push(ret, ary);
    }

    return ret;
}

/*
 * call-seq:
 *   group.asn1_flag -> Integer
 *
 * Returns the flags set on the group.
 *
 * See also #asn1_flag=.
 */
static VALUE ossl_ec_group_get_asn1_flag(VALUE self)
{
    EC_GROUP *group = NULL;
    int flag;

    GetECGroup(self, group);
    flag = EC_GROUP_get_asn1_flag(group);

    return INT2NUM(flag);
}

/*
 * call-seq:
 *   group.asn1_flag = flags
 *
 * Sets flags on the group. The flag value is used to determine how to encode
 * the group: encode explicit parameters or named curve using an OID.
 *
 * The flag value can be either of:
 *
 * * EC::NAMED_CURVE
 * * EC::EXPLICIT_CURVE
 *
 * See the OpenSSL documentation for EC_GROUP_set_asn1_flag().
 */
static VALUE ossl_ec_group_set_asn1_flag(VALUE self, VALUE flag_v)
{
    EC_GROUP *group = NULL;

    GetECGroup(self, group);
    EC_GROUP_set_asn1_flag(group, NUM2INT(flag_v));

    return flag_v;
}

/*
 * call-seq:
 *   group.point_conversion_form -> Symbol
 *
 * Returns the form how EC::Point data is encoded as ASN.1.
 *
 * See also #point_conversion_form=.
 */
static VALUE ossl_ec_group_get_point_conversion_form(VALUE self)
{
    EC_GROUP *group = NULL;
    point_conversion_form_t form;
    VALUE ret;

    GetECGroup(self, group);
    form = EC_GROUP_get_point_conversion_form(group);

    switch (form) {
    case POINT_CONVERSION_UNCOMPRESSED:	ret = ID_uncompressed; break;
    case POINT_CONVERSION_COMPRESSED:	ret = ID_compressed; break;
    case POINT_CONVERSION_HYBRID:	ret = ID_hybrid; break;
    default:	ossl_raise(eEC_GROUP, "unsupported point conversion form: %d, this module should be updated", form);
    }

   return ID2SYM(ret);
}

static point_conversion_form_t
parse_point_conversion_form_symbol(VALUE sym)
{
    ID id = SYM2ID(sym);

    if (id == ID_uncompressed)
	return POINT_CONVERSION_UNCOMPRESSED;
    else if (id == ID_compressed)
	return POINT_CONVERSION_COMPRESSED;
    else if (id == ID_hybrid)
	return POINT_CONVERSION_HYBRID;
    else
	ossl_raise(rb_eArgError, "unsupported point conversion form %+"PRIsVALUE
		   " (expected :compressed, :uncompressed, or :hybrid)", sym);
}

/*
 * call-seq:
 *   group.point_conversion_form = form
 *
 * Sets the form how EC::Point data is encoded as ASN.1 as defined in X9.62.
 *
 * _format_ can be one of these:
 *
 * +:compressed+::
 *   Encoded as z||x, where z is an octet indicating which solution of the
 *   equation y is. z will be 0x02 or 0x03.
 * +:uncompressed+::
 *   Encoded as z||x||y, where z is an octet 0x04.
 * +:hybrid+::
 *   Encodes as z||x||y, where z is an octet indicating which solution of the
 *   equation y is. z will be 0x06 or 0x07.
 *
 * See the OpenSSL documentation for EC_GROUP_set_point_conversion_form()
 */
static VALUE
ossl_ec_group_set_point_conversion_form(VALUE self, VALUE form_v)
{
    EC_GROUP *group;
    point_conversion_form_t form;

    GetECGroup(self, group);
    form = parse_point_conversion_form_symbol(form_v);

    EC_GROUP_set_point_conversion_form(group, form);

    return form_v;
}

/*
 * call-seq:
 *   group.seed   => String or nil
 *
 * See the OpenSSL documentation for EC_GROUP_get0_seed()
 */
static VALUE ossl_ec_group_get_seed(VALUE self)
{
    EC_GROUP *group = NULL;
    size_t seed_len;

    GetECGroup(self, group);
    seed_len = EC_GROUP_get_seed_len(group);

    if (seed_len == 0)
        return Qnil;

    return rb_str_new((const char *)EC_GROUP_get0_seed(group), seed_len);
}

/*
 * call-seq:
 *   group.seed = seed  => seed
 *
 * See the OpenSSL documentation for EC_GROUP_set_seed()
 */
static VALUE ossl_ec_group_set_seed(VALUE self, VALUE seed)
{
    EC_GROUP *group = NULL;

    GetECGroup(self, group);
    StringValue(seed);

    if (EC_GROUP_set_seed(group, (unsigned char *)RSTRING_PTR(seed), RSTRING_LEN(seed)) != (size_t)RSTRING_LEN(seed))
        ossl_raise(eEC_GROUP, "EC_GROUP_set_seed");

    return seed;
}

/* get/set curve GFp, GF2m */

/*
 * call-seq:
 *   group.degree   => integer
 *
 * See the OpenSSL documentation for EC_GROUP_get_degree()
 */
static VALUE ossl_ec_group_get_degree(VALUE self)
{
    EC_GROUP *group = NULL;

    GetECGroup(self, group);

    return INT2NUM(EC_GROUP_get_degree(group));
}

static VALUE ossl_ec_group_to_string(VALUE self, int format)
{
    EC_GROUP *group;
    BIO *out;
    int i = -1;
    VALUE str;

    GetECGroup(self, group);

    if (!(out = BIO_new(BIO_s_mem())))
        ossl_raise(eEC_GROUP, "BIO_new(BIO_s_mem())");

    switch(format) {
    case EXPORT_PEM:
        i = PEM_write_bio_ECPKParameters(out, group);
    	break;
    case EXPORT_DER:
        i = i2d_ECPKParameters_bio(out, group);
    	break;
    default:
        BIO_free(out);
    	ossl_raise(rb_eRuntimeError, "unknown format (internal error)");
    }

    if (i != 1) {
        BIO_free(out);
        ossl_raise(eECError, NULL);
    }

    str = ossl_membio2str(out);

    return str;
}

/*
 * call-seq:
 *   group.to_pem   => String
 *
 *  See the OpenSSL documentation for PEM_write_bio_ECPKParameters()
 */
static VALUE ossl_ec_group_to_pem(VALUE self)
{
    return ossl_ec_group_to_string(self, EXPORT_PEM);
}

/*
 * call-seq:
 *   group.to_der   => String
 *
 * See the OpenSSL documentation for i2d_ECPKParameters_bio()
 */
static VALUE ossl_ec_group_to_der(VALUE self)
{
    return ossl_ec_group_to_string(self, EXPORT_DER);
}

/*
 * call-seq:
 *   group.to_text   => String
 *
 * See the OpenSSL documentation for ECPKParameters_print()
 */
static VALUE ossl_ec_group_to_text(VALUE self)
{
    EC_GROUP *group;
    BIO *out;
    VALUE str;

    GetECGroup(self, group);
    if (!(out = BIO_new(BIO_s_mem()))) {
	ossl_raise(eEC_GROUP, "BIO_new(BIO_s_mem())");
    }
    if (!ECPKParameters_print(out, group, 0)) {
	BIO_free(out);
	ossl_raise(eEC_GROUP, NULL);
    }
    str = ossl_membio2str(out);

    return str;
}


/*
 * OpenSSL::PKey::EC::Point
 */
static void
ossl_ec_point_free(void *ptr)
{
    EC_POINT_clear_free(ptr);
}

static const rb_data_type_t ossl_ec_point_type = {
    "OpenSSL/EC_POINT",
    {
	0, ossl_ec_point_free,
    },
    0, 0, RUBY_TYPED_FREE_IMMEDIATELY,
};

static VALUE
ossl_ec_point_alloc(VALUE klass)
{
    return TypedData_Wrap_Struct(klass, &ossl_ec_point_type, NULL);
}

static VALUE
ec_point_new(const EC_POINT *point, const EC_GROUP *group)
{
    EC_POINT *point_new;
    VALUE obj;

    obj = ossl_ec_point_alloc(cEC_POINT);
    point_new = EC_POINT_dup(point, group);
    if (!point_new)
	ossl_raise(eEC_POINT, "EC_POINT_dup");
    RTYPEDDATA_DATA(obj) = point_new;
    rb_ivar_set(obj, id_i_group, ec_group_new(group));

    return obj;
}

static VALUE ossl_ec_point_initialize_copy(VALUE, VALUE);
/*
 * call-seq:
 *   OpenSSL::PKey::EC::Point.new(point)
 *   OpenSSL::PKey::EC::Point.new(group [, encoded_point])
 *
 * Creates a new instance of OpenSSL::PKey::EC::Point. If the only argument is
 * an instance of EC::Point, a copy is returned. Otherwise, creates a point
 * that belongs to _group_.
 *
 * _encoded_point_ is the octet string representation of the point. This
 * must be either a String or an OpenSSL::BN.
 */
static VALUE ossl_ec_point_initialize(int argc, VALUE *argv, VALUE self)
{
    EC_POINT *point;
    VALUE group_v, arg2;
    const EC_GROUP *group;

    TypedData_Get_Struct(self, EC_POINT, &ossl_ec_point_type, point);
    if (point)
	rb_raise(eEC_POINT, "EC_POINT already initialized");

    rb_scan_args(argc, argv, "11", &group_v, &arg2);
    if (rb_obj_is_kind_of(group_v, cEC_POINT)) {
	if (argc != 1)
	    rb_raise(rb_eArgError, "invalid second argument");
	return ossl_ec_point_initialize_copy(self, group_v);
    }

    GetECGroup(group_v, group);
    if (argc == 1) {
	point = EC_POINT_new(group);
	if (!point)
	    ossl_raise(eEC_POINT, "EC_POINT_new");
    }
    else {
	if (rb_obj_is_kind_of(arg2, cBN)) {
	    point = EC_POINT_bn2point(group, GetBNPtr(arg2), NULL, ossl_bn_ctx);
	    if (!point)
		ossl_raise(eEC_POINT, "EC_POINT_bn2point");
	}
	else {
	    StringValue(arg2);
	    point = EC_POINT_new(group);
	    if (!point)
		ossl_raise(eEC_POINT, "EC_POINT_new");
	    if (!EC_POINT_oct2point(group, point,
				    (unsigned char *)RSTRING_PTR(arg2),
				    RSTRING_LEN(arg2), ossl_bn_ctx)) {
		EC_POINT_free(point);
		ossl_raise(eEC_POINT, "EC_POINT_oct2point");
	    }
	}
    }

    RTYPEDDATA_DATA(self) = point;
    rb_ivar_set(self, id_i_group, group_v);

    return self;
}

static VALUE
ossl_ec_point_initialize_copy(VALUE self, VALUE other)
{
    EC_POINT *point, *point_new;
    EC_GROUP *group;
    VALUE group_v;

    TypedData_Get_Struct(self, EC_POINT, &ossl_ec_point_type, point_new);
    if (point_new)
	ossl_raise(eEC_POINT, "EC::Point already initialized");
    GetECPoint(other, point);

    group_v = rb_obj_dup(rb_attr_get(other, id_i_group));
    GetECGroup(group_v, group);

    point_new = EC_POINT_dup(point, group);
    if (!point_new)
	ossl_raise(eEC_POINT, "EC_POINT_dup");
    RTYPEDDATA_DATA(self) = point_new;
    rb_ivar_set(self, id_i_group, group_v);

    return self;
}

/*
 * call-seq:
 *   point1.eql?(point2) => true | false
 *   point1 == point2 => true | false
 */
static VALUE ossl_ec_point_eql(VALUE a, VALUE b)
{
    EC_POINT *point1, *point2;
    VALUE group_v1 = rb_attr_get(a, id_i_group);
    VALUE group_v2 = rb_attr_get(b, id_i_group);
    const EC_GROUP *group;

    if (ossl_ec_group_eql(group_v1, group_v2) == Qfalse)
        return Qfalse;

    GetECPoint(a, point1);
    GetECPoint(b, point2);
    GetECGroup(group_v1, group);

    if (EC_POINT_cmp(group, point1, point2, ossl_bn_ctx) == 1)
        return Qfalse;

    return Qtrue;
}

/*
 * call-seq:
 *   point.infinity? => true | false
 */
static VALUE ossl_ec_point_is_at_infinity(VALUE self)
{
    EC_POINT *point;
    const EC_GROUP *group;

    GetECPoint(self, point);
    GetECPointGroup(self, group);

    switch (EC_POINT_is_at_infinity(group, point)) {
    case 1: return Qtrue;
    case 0: return Qfalse;
    default: ossl_raise(cEC_POINT, "EC_POINT_is_at_infinity");
    }

    UNREACHABLE;
}

/*
 * call-seq:
 *   point.on_curve? => true | false
 */
static VALUE ossl_ec_point_is_on_curve(VALUE self)
{
    EC_POINT *point;
    const EC_GROUP *group;

    GetECPoint(self, point);
    GetECPointGroup(self, group);

    switch (EC_POINT_is_on_curve(group, point, ossl_bn_ctx)) {
    case 1: return Qtrue;
    case 0: return Qfalse;
    default: ossl_raise(cEC_POINT, "EC_POINT_is_on_curve");
    }

    UNREACHABLE;
}

/*
 * call-seq:
 *   point.make_affine! => self
 *
 * This method is deprecated and should not be used. This is a no-op.
 */
static VALUE ossl_ec_point_make_affine(VALUE self)
{
    EC_POINT *point;
    const EC_GROUP *group;

    GetECPoint(self, point);
    GetECPointGroup(self, group);

    rb_warn("OpenSSL::PKey::EC::Point#make_affine! is deprecated");
#if !OSSL_OPENSSL_PREREQ(3, 0, 0)
    if (EC_POINT_make_affine(group, point, ossl_bn_ctx) != 1)
        ossl_raise(cEC_POINT, "EC_POINT_make_affine");
#endif

    return self;
}

/*
 * call-seq:
 *   point.invert! => self
 */
static VALUE ossl_ec_point_invert(VALUE self)
{
    EC_POINT *point;
    const EC_GROUP *group;

    GetECPoint(self, point);
    GetECPointGroup(self, group);

    if (EC_POINT_invert(group, point, ossl_bn_ctx) != 1)
        ossl_raise(cEC_POINT, "EC_POINT_invert");

    return self;
}

/*
 * call-seq:
 *   point.set_to_infinity! => self
 */
static VALUE ossl_ec_point_set_to_infinity(VALUE self)
{
    EC_POINT *point;
    const EC_GROUP *group;

    GetECPoint(self, point);
    GetECPointGroup(self, group);

    if (EC_POINT_set_to_infinity(group, point) != 1)
        ossl_raise(cEC_POINT, "EC_POINT_set_to_infinity");

    return self;
}

/*
 * call-seq:
 *    point.to_octet_string(conversion_form) -> String
 *
 * Returns the octet string representation of the elliptic curve point.
 *
 * _conversion_form_ specifies how the point is converted. Possible values are:
 *
 * - +:compressed+
 * - +:uncompressed+
 * - +:hybrid+
 */
static VALUE
ossl_ec_point_to_octet_string(VALUE self, VALUE conversion_form)
{
    EC_POINT *point;
    const EC_GROUP *group;
    point_conversion_form_t form;
    VALUE str;
    size_t len;

    GetECPoint(self, point);
    GetECPointGroup(self, group);
    form = parse_point_conversion_form_symbol(conversion_form);

    len = EC_POINT_point2oct(group, point, form, NULL, 0, ossl_bn_ctx);
    if (!len)
	ossl_raise(eEC_POINT, "EC_POINT_point2oct");
    str = rb_str_new(NULL, (long)len);
    if (!EC_POINT_point2oct(group, point, form,
			    (unsigned char *)RSTRING_PTR(str), len,
			    ossl_bn_ctx))
	ossl_raise(eEC_POINT, "EC_POINT_point2oct");
    return str;
}

/*
 * call-seq:
 *   point.add(point) => point
 *
 * Performs elliptic curve point addition.
 */
static VALUE ossl_ec_point_add(VALUE self, VALUE other)
{
    EC_POINT *point_self, *point_other, *point_result;
    const EC_GROUP *group;
    VALUE group_v = rb_attr_get(self, id_i_group);
    VALUE result;

    GetECPoint(self, point_self);
    GetECPoint(other, point_other);
    GetECGroup(group_v, group);

    result = rb_obj_alloc(cEC_POINT);
    ossl_ec_point_initialize(1, &group_v, result);
    GetECPoint(result, point_result);

    if (EC_POINT_add(group, point_result, point_self, point_other, ossl_bn_ctx) != 1) {
        ossl_raise(eEC_POINT, "EC_POINT_add");
    }

    return result;
}

/*
 * call-seq:
 *   point.mul(bn1 [, bn2]) => point
 *   point.mul(bns, points [, bn2]) => point
 *
 * Performs elliptic curve point multiplication.
 *
 * The first form calculates <tt>bn1 * point + bn2 * G</tt>, where +G+ is the
 * generator of the group of _point_. _bn2_ may be omitted, and in that case,
 * the result is just <tt>bn1 * point</tt>.
 *
 * The second form calculates <tt>bns[0] * point + bns[1] * points[0] + ...
 * + bns[-1] * points[-1] + bn2 * G</tt>. _bn2_ may be omitted. _bns_ must be
 * an array of OpenSSL::BN. _points_ must be an array of
 * OpenSSL::PKey::EC::Point. Please note that <tt>points[0]</tt> is not
 * multiplied by <tt>bns[0]</tt>, but <tt>bns[1]</tt>.
 */
static VALUE ossl_ec_point_mul(int argc, VALUE *argv, VALUE self)
{
    EC_POINT *point_self, *point_result;
    const EC_GROUP *group;
    VALUE group_v = rb_attr_get(self, id_i_group);
    VALUE arg1, arg2, arg3, result;
    const BIGNUM *bn_g = NULL;

    GetECPoint(self, point_self);
    GetECGroup(group_v, group);

    result = rb_obj_alloc(cEC_POINT);
    ossl_ec_point_initialize(1, &group_v, result);
    GetECPoint(result, point_result);

    rb_scan_args(argc, argv, "12", &arg1, &arg2, &arg3);
    if (!RB_TYPE_P(arg1, T_ARRAY)) {
	BIGNUM *bn = GetBNPtr(arg1);

	if (!NIL_P(arg2))
	    bn_g = GetBNPtr(arg2);
	if (EC_POINT_mul(group, point_result, bn_g, point_self, bn, ossl_bn_ctx) != 1)
	    ossl_raise(eEC_POINT, NULL);
    } else {
#if (defined(OPENSSL_VERSION_MAJOR) && OPENSSL_VERSION_MAJOR >= 3) || defined(LIBRESSL_VERSION_NUMBER)
        rb_raise(rb_eNotImpError, "calling #mul with arrays is not" \
                 "supported by this OpenSSL version");
#else
	/*
	 * bignums | arg1[0] | arg1[1] | arg1[2] | ...
	 * points  | self    | arg2[0] | arg2[1] | ...
	 */
	long i, num;
	VALUE bns_tmp, tmp_p, tmp_b;
	const EC_POINT **points;
	const BIGNUM **bignums;

	Check_Type(arg1, T_ARRAY);
	Check_Type(arg2, T_ARRAY);
	if (RARRAY_LEN(arg1) != RARRAY_LEN(arg2) + 1) /* arg2 must be 1 larger */
	    ossl_raise(rb_eArgError, "bns must be 1 longer than points; see the documentation");

        rb_warning("OpenSSL::PKey::EC::Point#mul(ary, ary) is deprecated; " \
                   "use #mul(bn) form instead");

	num = RARRAY_LEN(arg1);
	bns_tmp = rb_ary_tmp_new(num);
	bignums = ALLOCV_N(const BIGNUM *, tmp_b, num);
	for (i = 0; i < num; i++) {
	    VALUE item = RARRAY_AREF(arg1, i);
	    bignums[i] = GetBNPtr(item);
	    rb_ary_push(bns_tmp, item);
	}

	points = ALLOCV_N(const EC_POINT *, tmp_p, num);
	points[0] = point_self; /* self */
	for (i = 0; i < num - 1; i++)
	    GetECPoint(RARRAY_AREF(arg2, i), points[i + 1]);

	if (!NIL_P(arg3))
	    bn_g = GetBNPtr(arg3);

	if (EC_POINTs_mul(group, point_result, bn_g, num, points, bignums, ossl_bn_ctx) != 1) {
	    ALLOCV_END(tmp_b);
	    ALLOCV_END(tmp_p);
	    ossl_raise(eEC_POINT, NULL);
	}

	ALLOCV_END(tmp_b);
	ALLOCV_END(tmp_p);
#endif
    }

    return result;
}

void Init_ossl_ec(void)
{
#undef rb_intern
#if 0
    mPKey = rb_define_module_under(mOSSL, "PKey");
    cPKey = rb_define_class_under(mPKey, "PKey", rb_cObject);
    eOSSLError = rb_define_class_under(mOSSL, "OpenSSLError", rb_eStandardError);
    ePKeyError = rb_define_class_under(mPKey, "PKeyError", eOSSLError);
#endif

    eECError = rb_define_class_under(mPKey, "ECError", ePKeyError);

    /*
     * Document-class: OpenSSL::PKey::EC
     *
     * OpenSSL::PKey::EC provides access to Elliptic Curve Digital Signature
     * Algorithm (ECDSA) and Elliptic Curve Diffie-Hellman (ECDH).
     *
     * === Key exchange
     *   ec1 = OpenSSL::PKey::EC.generate("prime256v1")
     *   ec2 = OpenSSL::PKey::EC.generate("prime256v1")
     *   # ec1 and ec2 have own private key respectively
     *   shared_key1 = ec1.dh_compute_key(ec2.public_key)
     *   shared_key2 = ec2.dh_compute_key(ec1.public_key)
     *
     *   p shared_key1 == shared_key2 #=> true
     */
    cEC = rb_define_class_under(mPKey, "EC", cPKey);
    cEC_GROUP = rb_define_class_under(cEC, "Group", rb_cObject);
    cEC_POINT = rb_define_class_under(cEC, "Point", rb_cObject);
    eEC_GROUP = rb_define_class_under(cEC_GROUP, "Error", eOSSLError);
    eEC_POINT = rb_define_class_under(cEC_POINT, "Error", eOSSLError);

    s_GFp = rb_intern("GFp");
    s_GF2m = rb_intern("GF2m");

    ID_uncompressed = rb_intern("uncompressed");
    ID_compressed = rb_intern("compressed");
    ID_hybrid = rb_intern("hybrid");

    rb_define_const(cEC, "NAMED_CURVE", INT2NUM(OPENSSL_EC_NAMED_CURVE));
#if defined(OPENSSL_EC_EXPLICIT_CURVE)
    rb_define_const(cEC, "EXPLICIT_CURVE", INT2NUM(OPENSSL_EC_EXPLICIT_CURVE));
#endif

    rb_define_singleton_method(cEC, "builtin_curves", ossl_s_builtin_curves, 0);

    rb_define_singleton_method(cEC, "generate", ossl_ec_key_s_generate, 1);
    rb_define_method(cEC, "initialize", ossl_ec_key_initialize, -1);
#ifndef HAVE_EVP_PKEY_DUP
    rb_define_method(cEC, "initialize_copy", ossl_ec_key_initialize_copy, 1);
#endif

    rb_define_method(cEC, "group", ossl_ec_key_get_group, 0);
    rb_define_method(cEC, "group=", ossl_ec_key_set_group, 1);
    rb_define_method(cEC, "private_key", ossl_ec_key_get_private_key, 0);
    rb_define_method(cEC, "private_key=", ossl_ec_key_set_private_key, 1);
    rb_define_method(cEC, "public_key", ossl_ec_key_get_public_key, 0);
    rb_define_method(cEC, "public_key=", ossl_ec_key_set_public_key, 1);
    rb_define_method(cEC, "private?", ossl_ec_key_is_private, 0);
    rb_define_method(cEC, "public?", ossl_ec_key_is_public, 0);
    rb_define_alias(cEC, "private_key?", "private?");
    rb_define_alias(cEC, "public_key?", "public?");
/*  rb_define_method(cEC, "", ossl_ec_key_get_, 0);
    rb_define_method(cEC, "=", ossl_ec_key_set_ 1);
    set/get enc_flags
    set/get _conv_from
    set/get asn1_flag (can use ruby to call self.group.asn1_flag)
    set/get precompute_mult
*/
    rb_define_method(cEC, "generate_key!", ossl_ec_key_generate_key, 0);
    rb_define_alias(cEC, "generate_key", "generate_key!");
    rb_define_method(cEC, "check_key", ossl_ec_key_check_key, 0);

    rb_define_method(cEC, "export", ossl_ec_key_export, -1);
    rb_define_alias(cEC, "to_pem", "export");
    rb_define_method(cEC, "to_der", ossl_ec_key_to_der, 0);


    rb_define_alloc_func(cEC_GROUP, ossl_ec_group_alloc);
    rb_define_method(cEC_GROUP, "initialize", ossl_ec_group_initialize, -1);
    rb_define_method(cEC_GROUP, "initialize_copy", ossl_ec_group_initialize_copy, 1);
    rb_define_method(cEC_GROUP, "eql?", ossl_ec_group_eql, 1);
    rb_define_alias(cEC_GROUP, "==", "eql?");
/* copy/dup/cmp */

    rb_define_method(cEC_GROUP, "generator", ossl_ec_group_get_generator, 0);
    rb_define_method(cEC_GROUP, "set_generator", ossl_ec_group_set_generator, 3);
    rb_define_method(cEC_GROUP, "order", ossl_ec_group_get_order, 0);
    rb_define_method(cEC_GROUP, "cofactor", ossl_ec_group_get_cofactor, 0);

    rb_define_method(cEC_GROUP, "curve_name", ossl_ec_group_get_curve_name, 0);
/*    rb_define_method(cEC_GROUP, "curve_name=", ossl_ec_group_set_curve_name, 1); */

    rb_define_method(cEC_GROUP, "asn1_flag", ossl_ec_group_get_asn1_flag, 0);
    rb_define_method(cEC_GROUP, "asn1_flag=", ossl_ec_group_set_asn1_flag, 1);

    rb_define_method(cEC_GROUP, "point_conversion_form", ossl_ec_group_get_point_conversion_form, 0);
    rb_define_method(cEC_GROUP, "point_conversion_form=", ossl_ec_group_set_point_conversion_form, 1);

    rb_define_method(cEC_GROUP, "seed", ossl_ec_group_get_seed, 0);
    rb_define_method(cEC_GROUP, "seed=", ossl_ec_group_set_seed, 1);

/* get/set GFp, GF2m */

    rb_define_method(cEC_GROUP, "degree", ossl_ec_group_get_degree, 0);

/* check* */


    rb_define_method(cEC_GROUP, "to_pem", ossl_ec_group_to_pem, 0);
    rb_define_method(cEC_GROUP, "to_der", ossl_ec_group_to_der, 0);
    rb_define_method(cEC_GROUP, "to_text", ossl_ec_group_to_text, 0);


    rb_define_alloc_func(cEC_POINT, ossl_ec_point_alloc);
    rb_define_method(cEC_POINT, "initialize", ossl_ec_point_initialize, -1);
    rb_define_method(cEC_POINT, "initialize_copy", ossl_ec_point_initialize_copy, 1);
    rb_attr(cEC_POINT, rb_intern("group"), 1, 0, 0);
    rb_define_method(cEC_POINT, "eql?", ossl_ec_point_eql, 1);
    rb_define_alias(cEC_POINT, "==", "eql?");

    rb_define_method(cEC_POINT, "infinity?", ossl_ec_point_is_at_infinity, 0);
    rb_define_method(cEC_POINT, "on_curve?", ossl_ec_point_is_on_curve, 0);
    rb_define_method(cEC_POINT, "make_affine!", ossl_ec_point_make_affine, 0);
    rb_define_method(cEC_POINT, "invert!", ossl_ec_point_invert, 0);
    rb_define_method(cEC_POINT, "set_to_infinity!", ossl_ec_point_set_to_infinity, 0);
/* all the other methods */

    rb_define_method(cEC_POINT, "to_octet_string", ossl_ec_point_to_octet_string, 1);
    rb_define_method(cEC_POINT, "add", ossl_ec_point_add, 1);
    rb_define_method(cEC_POINT, "mul", ossl_ec_point_mul, -1);

    id_i_group = rb_intern("@group");
}

#else /* defined NO_EC */
void Init_ossl_ec(void)
{
}
#endif /* NO_EC */<|MERGE_RESOLUTION|>--- conflicted
+++ resolved
@@ -414,11 +414,8 @@
     EC_KEY *ec;
 
     GetEC(self, ec);
-<<<<<<< HEAD
-=======
     if (EC_KEY_get0_public_key(ec) == NULL)
         ossl_raise(eECError, "can't export - no public key set");
->>>>>>> e5bbd015
     if (EC_KEY_get0_private_key(ec))
         return ossl_pkey_export_traditional(argc, argv, self, 0);
     else
@@ -437,11 +434,8 @@
     EC_KEY *ec;
 
     GetEC(self, ec);
-<<<<<<< HEAD
-=======
     if (EC_KEY_get0_public_key(ec) == NULL)
         ossl_raise(eECError, "can't export - no public key set");
->>>>>>> e5bbd015
     if (EC_KEY_get0_private_key(ec))
         return ossl_pkey_export_traditional(0, NULL, self, 1);
     else
