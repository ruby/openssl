/*
 * 'OpenSSL for Ruby' project
 * Copyright (C) 2001-2002  Michal Rokos <m.rokos@sh.cvut.cz>
 * All rights reserved.
 */
/*
 * This program is licensed under the same licence as Ruby.
 * (See the file 'LICENCE'.)
 */
#include "ossl.h"

#define NewHMAC(klass) \
    TypedData_Wrap_Struct((klass), &ossl_hmac_type, 0)
#define GetHMAC(obj, ctx) do { \
    TypedData_Get_Struct((obj), EVP_MD_CTX, &ossl_hmac_type, (ctx)); \
    if (!(ctx)) { \
	ossl_raise(rb_eRuntimeError, "HMAC wasn't initialized"); \
    } \
} while (0)

/*
 * Classes
 */
VALUE cHMAC;
VALUE eHMACError;

/*
 * Public
 */

/*
 * Private
 */
static void
ossl_hmac_free(void *ctx)
{
    EVP_MD_CTX_free(ctx);
}

static const rb_data_type_t ossl_hmac_type = {
    "OpenSSL/HMAC",
    {
	0, ossl_hmac_free,
    },
    0, 0, RUBY_TYPED_FREE_IMMEDIATELY,
};

static VALUE
ossl_hmac_alloc(VALUE klass)
{
    VALUE obj;
    EVP_MD_CTX *ctx;

    obj = NewHMAC(klass);
    ctx = EVP_MD_CTX_new();
    if (!ctx)
        ossl_raise(eHMACError, "EVP_MD_CTX");
    RTYPEDDATA_DATA(obj) = ctx;

    return obj;
}


/*
 *  call-seq:
 *     HMAC.new(key, digest) -> hmac
 *
 * Returns an instance of OpenSSL::HMAC set with the key and digest
 * algorithm to be used. The instance represents the initial state of
 * the message authentication code before any data has been processed.
 * To process data with it, use the instance method #update with your
 * data as an argument.
 *
 * === Example
 *
 *	key = 'key'
 * 	instance = OpenSSL::HMAC.new(key, 'SHA1')
 * 	#=> f42bb0eeb018ebbd4597ae7213711ec60760843f
 * 	instance.class
 * 	#=> OpenSSL::HMAC
 *
 * === A note about comparisons
 *
 * Two instances can be securely compared with #== in constant time:
 *
 *	other_instance = OpenSSL::HMAC.new('key', 'SHA1')
 *  #=> f42bb0eeb018ebbd4597ae7213711ec60760843f
 *  instance == other_instance
 *  #=> true
 *
 */
static VALUE
ossl_hmac_initialize(VALUE self, VALUE key, VALUE digest)
{
    EVP_MD_CTX *ctx;
    EVP_PKEY *pkey;

    GetHMAC(self, ctx);
    StringValue(key);
<<<<<<< HEAD
=======
#ifdef HAVE_EVP_PKEY_NEW_RAW_PRIVATE_KEY
    pkey = EVP_PKEY_new_raw_private_key(EVP_PKEY_HMAC, NULL,
                                        (unsigned char *)RSTRING_PTR(key),
                                        RSTRING_LENINT(key));
    if (!pkey)
        ossl_raise(eHMACError, "EVP_PKEY_new_raw_private_key");
#else
>>>>>>> e5bbd015
    pkey = EVP_PKEY_new_mac_key(EVP_PKEY_HMAC, NULL,
                                (unsigned char *)RSTRING_PTR(key),
                                RSTRING_LENINT(key));
    if (!pkey)
        ossl_raise(eHMACError, "EVP_PKEY_new_mac_key");
<<<<<<< HEAD
=======
#endif
>>>>>>> e5bbd015
    if (EVP_DigestSignInit(ctx, NULL, ossl_evp_get_digestbyname(digest),
                           NULL, pkey) != 1) {
        EVP_PKEY_free(pkey);
        ossl_raise(eHMACError, "EVP_DigestSignInit");
    }
    /* Decrement reference counter; EVP_MD_CTX still keeps it */
    EVP_PKEY_free(pkey);

    return self;
}

static VALUE
ossl_hmac_copy(VALUE self, VALUE other)
{
    EVP_MD_CTX *ctx1, *ctx2;

    rb_check_frozen(self);
    if (self == other) return self;

    GetHMAC(self, ctx1);
    GetHMAC(other, ctx2);
    if (EVP_MD_CTX_copy(ctx1, ctx2) != 1)
        ossl_raise(eHMACError, "EVP_MD_CTX_copy");
    return self;
}

/*
 *  call-seq:
 *     hmac.update(string) -> self
 *
 * Returns _hmac_ updated with the message to be authenticated.
 * Can be called repeatedly with chunks of the message.
 *
 * === Example
 *
 *	first_chunk = 'The quick brown fox jumps '
 * 	second_chunk = 'over the lazy dog'
 *
 * 	instance.update(first_chunk)
 * 	#=> 5b9a8038a65d571076d97fe783989e52278a492a
 * 	instance.update(second_chunk)
 * 	#=> de7c9b85b8b78aa6bc8a7a36f70a90701c9db4d9
 *
 */
static VALUE
ossl_hmac_update(VALUE self, VALUE data)
{
    EVP_MD_CTX *ctx;

    StringValue(data);
    GetHMAC(self, ctx);
    if (EVP_DigestSignUpdate(ctx, RSTRING_PTR(data), RSTRING_LEN(data)) != 1)
        ossl_raise(eHMACError, "EVP_DigestSignUpdate");

    return self;
}

/*
 *  call-seq:
 *     hmac.digest -> string
 *
 * Returns the authentication code an instance represents as a binary string.
 *
 * === Example
 *  instance = OpenSSL::HMAC.new('key', 'SHA1')
 *  #=> f42bb0eeb018ebbd4597ae7213711ec60760843f
 *  instance.digest
 *  #=> "\xF4+\xB0\xEE\xB0\x18\xEB\xBDE\x97\xAEr\x13q\x1E\xC6\a`\x84?"
 */
static VALUE
ossl_hmac_digest(VALUE self)
{
    EVP_MD_CTX *ctx;
    size_t buf_len = EVP_MAX_MD_SIZE;
    VALUE ret;

    GetHMAC(self, ctx);
    ret = rb_str_new(NULL, EVP_MAX_MD_SIZE);
    if (EVP_DigestSignFinal(ctx, (unsigned char *)RSTRING_PTR(ret),
                            &buf_len) != 1)
        ossl_raise(eHMACError, "EVP_DigestSignFinal");
    rb_str_set_len(ret, (long)buf_len);

    return ret;
}

/*
 *  call-seq:
 *     hmac.hexdigest -> string
 *
 * Returns the authentication code an instance represents as a hex-encoded
 * string.
 */
static VALUE
ossl_hmac_hexdigest(VALUE self)
{
    EVP_MD_CTX *ctx;
    unsigned char buf[EVP_MAX_MD_SIZE];
    size_t buf_len = EVP_MAX_MD_SIZE;
    VALUE ret;

    GetHMAC(self, ctx);
    if (EVP_DigestSignFinal(ctx, buf, &buf_len) != 1)
        ossl_raise(eHMACError, "EVP_DigestSignFinal");
    ret = rb_str_new(NULL, buf_len * 2);
    ossl_bin2hex(buf, RSTRING_PTR(ret), buf_len);

    return ret;
}

/*
 *  call-seq:
 *     hmac.reset -> self
 *
 * Returns _hmac_ as it was when it was first initialized, with all processed
 * data cleared from it.
 *
 * === Example
 *
 *	data = "The quick brown fox jumps over the lazy dog"
 * 	instance = OpenSSL::HMAC.new('key', 'SHA1')
 * 	#=> f42bb0eeb018ebbd4597ae7213711ec60760843f
 *
 * 	instance.update(data)
 * 	#=> de7c9b85b8b78aa6bc8a7a36f70a90701c9db4d9
 * 	instance.reset
 * 	#=> f42bb0eeb018ebbd4597ae7213711ec60760843f
 *
 */
static VALUE
ossl_hmac_reset(VALUE self)
{
    EVP_MD_CTX *ctx;
    EVP_PKEY *pkey;

    GetHMAC(self, ctx);
    pkey = EVP_PKEY_CTX_get0_pkey(EVP_MD_CTX_get_pkey_ctx(ctx));
    if (EVP_DigestSignInit(ctx, NULL, EVP_MD_CTX_get0_md(ctx), NULL, pkey) != 1)
        ossl_raise(eHMACError, "EVP_DigestSignInit");

    return self;
}

/*
 * INIT
 */
void
Init_ossl_hmac(void)
{
#if 0
    mOSSL = rb_define_module("OpenSSL");
    eOSSLError = rb_define_class_under(mOSSL, "OpenSSLError", rb_eStandardError);
#endif

    /*
     * Document-class: OpenSSL::HMAC
     *
     * OpenSSL::HMAC allows computing Hash-based Message Authentication Code
     * (HMAC). It is a type of message authentication code (MAC) involving a
     * hash function in combination with a key. HMAC can be used to verify the
     * integrity of a message as well as the authenticity.
     *
     * OpenSSL::HMAC has a similar interface to OpenSSL::Digest.
     *
     * === HMAC-SHA256 using one-shot interface
     *
     *   key = "key"
     *   data = "message-to-be-authenticated"
     *   mac = OpenSSL::HMAC.hexdigest("SHA256", key, data)
     *   #=> "cddb0db23f469c8bf072b21fd837149bd6ace9ab771cceef14c9e517cc93282e"
     *
     * === HMAC-SHA256 using incremental interface
     *
     *   data1 = File.binread("file1")
     *   data2 = File.binread("file2")
     *   key = "key"
     *   hmac = OpenSSL::HMAC.new(key, 'SHA256')
     *   hmac << data1
     *   hmac << data2
     *   mac = hmac.digest
     */
    eHMACError = rb_define_class_under(mOSSL, "HMACError", eOSSLError);

    cHMAC = rb_define_class_under(mOSSL, "HMAC", rb_cObject);

    rb_define_alloc_func(cHMAC, ossl_hmac_alloc);

    rb_define_method(cHMAC, "initialize", ossl_hmac_initialize, 2);
    rb_define_method(cHMAC, "initialize_copy", ossl_hmac_copy, 1);

    rb_define_method(cHMAC, "reset", ossl_hmac_reset, 0);
    rb_define_method(cHMAC, "update", ossl_hmac_update, 1);
    rb_define_alias(cHMAC, "<<", "update");
    rb_define_method(cHMAC, "digest", ossl_hmac_digest, 0);
    rb_define_method(cHMAC, "hexdigest", ossl_hmac_hexdigest, 0);
    rb_define_alias(cHMAC, "inspect", "hexdigest");
    rb_define_alias(cHMAC, "to_s", "hexdigest");
}<|MERGE_RESOLUTION|>--- conflicted
+++ resolved
@@ -97,8 +97,6 @@
 
     GetHMAC(self, ctx);
     StringValue(key);
-<<<<<<< HEAD
-=======
 #ifdef HAVE_EVP_PKEY_NEW_RAW_PRIVATE_KEY
     pkey = EVP_PKEY_new_raw_private_key(EVP_PKEY_HMAC, NULL,
                                         (unsigned char *)RSTRING_PTR(key),
@@ -106,16 +104,12 @@
     if (!pkey)
         ossl_raise(eHMACError, "EVP_PKEY_new_raw_private_key");
 #else
->>>>>>> e5bbd015
     pkey = EVP_PKEY_new_mac_key(EVP_PKEY_HMAC, NULL,
                                 (unsigned char *)RSTRING_PTR(key),
                                 RSTRING_LENINT(key));
     if (!pkey)
         ossl_raise(eHMACError, "EVP_PKEY_new_mac_key");
-<<<<<<< HEAD
-=======
 #endif
->>>>>>> e5bbd015
     if (EVP_DigestSignInit(ctx, NULL, ossl_evp_get_digestbyname(digest),
                            NULL, pkey) != 1) {
         EVP_PKEY_free(pkey);
