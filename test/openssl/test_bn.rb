# coding: us-ascii
# frozen_string_literal: true
require_relative 'utils'

if defined?(OpenSSL)

class OpenSSL::TestBN < OpenSSL::TestCase
  def setup
    super
    @e1 = OpenSSL::BN.new(999.to_s(16), 16) # OpenSSL::BN.new(str, 16) must be most stable
    @e2 = OpenSSL::BN.new("-" + 999.to_s(16), 16)
    @e3 = OpenSSL::BN.new((2**107-1).to_s(16), 16)
    @e4 = OpenSSL::BN.new("-" + (2**107-1).to_s(16), 16)
  end

  def test_new
    assert_raise(ArgumentError) { OpenSSL::BN.new }
    assert_raise(ArgumentError) { OpenSSL::BN.new(nil) }
    assert_raise(ArgumentError) { OpenSSL::BN.new(nil, 2) }

    assert_equal(@e1, OpenSSL::BN.new("999"))
    assert_equal(@e1, OpenSSL::BN.new("999", 10))
    assert_equal(@e1, OpenSSL::BN.new("\x03\xE7", 2))
    assert_equal(@e1, OpenSSL::BN.new("\x00\x00\x00\x02\x03\xE7", 0))
    assert_equal(@e2, OpenSSL::BN.new("-999"))
    assert_equal(@e2, OpenSSL::BN.new("-999", 10))
    assert_equal(@e2, OpenSSL::BN.new("\x00\x00\x00\x02\x83\xE7", 0))
    assert_equal(@e3, OpenSSL::BN.new((2**107-1).to_s))
    assert_equal(@e3, OpenSSL::BN.new((2**107-1).to_s, 10))
    assert_equal(@e3, OpenSSL::BN.new("\a\xFF\xFF\xFF\xFF\xFF\xFF\xFF\xFF\xFF\xFF\xFF\xFF\xFF", 2))
    assert_equal(@e3, OpenSSL::BN.new("\x00\x00\x00\x0E\a\xFF\xFF\xFF\xFF\xFF\xFF\xFF\xFF\xFF\xFF\xFF\xFF\xFF", 0))
    assert_equal(@e4, OpenSSL::BN.new("-" + (2**107-1).to_s))
    assert_equal(@e4, OpenSSL::BN.new("-" + (2**107-1).to_s, 10))
    assert_equal(@e4, OpenSSL::BN.new("\x00\x00\x00\x0E\x87\xFF\xFF\xFF\xFF\xFF\xFF\xFF\xFF\xFF\xFF\xFF\xFF\xFF", 0))

    e1copy = OpenSSL::BN.new(@e1)
    assert_equal(@e1, e1copy)
    e1copy.clear_bit!(0) #=> 998
    assert_not_equal(@e1, e1copy)

    assert_equal(@e1, OpenSSL::BN.new(999))
    assert_equal(@e2, OpenSSL::BN.new(-999))
    assert_equal(@e3, OpenSSL::BN.new(2**107-1))
    assert_equal(@e4, OpenSSL::BN.new(-(2**107-1)))

    assert_equal(@e1, 999.to_bn)
    assert_equal(@e2, -999.to_bn)
    assert_equal(@e3, (2**107-1).to_bn)
    assert_equal(@e4, (-(2**107-1)).to_bn)
  end

  def test_to_str
    assert_equal("999", @e1.to_s(10))
    assert_equal("-999", @e2.to_s(10))
    assert_equal((2**107-1).to_s, @e3.to_s(10))
    assert_equal((-(2**107-1)).to_s, @e4.to_s(10))
    assert_equal("999", @e1.to_s)

    assert_equal("03E7", @e1.to_s(16))
    assert_equal("-03E7", @e2.to_s(16))
    assert_equal("07FFFFFFFFFFFFFFFFFFFFFFFFFF", @e3.to_s(16))
    assert_equal("-07FFFFFFFFFFFFFFFFFFFFFFFFFF", @e4.to_s(16))

    assert_equal("\x03\xe7", @e1.to_s(2))
    assert_equal("\x03\xe7", @e2.to_s(2))
    assert_equal("\x07\xff\xff\xff\xff\xff\xff\xff\xff\xff\xff\xff\xff\xff", @e3.to_s(2))
    assert_equal("\x07\xff\xff\xff\xff\xff\xff\xff\xff\xff\xff\xff\xff\xff", @e4.to_s(2))

    assert_equal("\x00\x00\x00\x02\x03\xe7", @e1.to_s(0))
    assert_equal("\x00\x00\x00\x02\x83\xe7", @e2.to_s(0))
    assert_equal("\x00\x00\x00\x0e\x07\xff\xff\xff\xff\xff\xff\xff\xff\xff\xff\xff\xff\xff", @e3.to_s(0))
    assert_equal("\x00\x00\x00\x0e\x87\xff\xff\xff\xff\xff\xff\xff\xff\xff\xff\xff\xff\xff", @e4.to_s(0))
  end

  def test_to_int
    assert_equal(999, @e1.to_i)
    assert_equal(-999, @e2.to_i)
    assert_equal(2**107-1, @e3.to_i)
    assert_equal(-(2**107-1), @e4.to_i)

    assert_equal(999, @e1.to_int)
  end

  def test_coerce
    assert_equal(["", "-999"], @e2.coerce(""))
    assert_equal([1000, -999], @e2.coerce(1000))
    assert_raise(TypeError) { @e2.coerce(Class.new.new) }
  end

  def test_zero_p
    assert_equal(true, 0.to_bn.zero?)
    assert_equal(false, 1.to_bn.zero?)
  end

  def test_one_p
    assert_equal(true, 1.to_bn.one?)
    assert_equal(false, 2.to_bn.one?)
  end

  def test_odd_p
    assert_equal(true, 1.to_bn.odd?)
    assert_equal(false, 2.to_bn.odd?)
  end

  def test_negative_p
    assert_equal(false, 0.to_bn.negative?)
    assert_equal(false, @e1.negative?)
    assert_equal(true, @e2.negative?)
  end

  def test_sqr
    assert_equal(1, 1.to_bn.sqr)
    assert_equal(100, 10.to_bn.sqr)
  end

  def test_four_ops
    assert_equal(3, 1.to_bn + 2)
    assert_equal(-1, 1.to_bn + -2)
    assert_equal(-1, 1.to_bn - 2)
    assert_equal(3, 1.to_bn - -2)
    assert_equal(2, 1.to_bn * 2)
    assert_equal(-2, 1.to_bn * -2)
    assert_equal([0, 1], 1.to_bn / 2)
    assert_equal([2, 0], 2.to_bn / 1)
    assert_raise(OpenSSL::BNError) { 1.to_bn / 0 }
  end

  def test_unary_plus_minus
    assert_equal(999, +@e1)
    assert_equal(-999, +@e2)
    assert_equal(-999, -@e1)
    assert_equal(+999, -@e2)

    # These methods create new BN instances due to BN mutability
    # Ensure that the instance isn't the same
    e1_plus = +@e1
    e1_minus = -@e1
    assert_equal(false, @e1.equal?(e1_plus))
    assert_equal(true, @e1 == e1_plus)
    assert_equal(false, @e1.equal?(e1_minus))
  end

  def test_abs
    assert_equal(@e1, @e2.abs)
    assert_equal(@e3, @e4.abs)
    assert_not_equal(@e2, @e2.abs)
    assert_not_equal(@e4, @e4.abs)
    assert_equal(false, @e2.abs.negative?)
    assert_equal(false, @e4.abs.negative?)
    assert_equal(true, (-@e1.abs).negative?)
    assert_equal(true, (-@e2.abs).negative?)
    assert_equal(true, (-@e3.abs).negative?)
    assert_equal(true, (-@e4.abs).negative?)
  end

  def test_mod
    assert_equal(1, 1.to_bn % 2)
    assert_equal(0, 2.to_bn % 1)
    assert_equal(-2, -2.to_bn % 7)
  end

  def test_exp
    assert_equal(1, 1.to_bn ** 5)
    assert_equal(32, 2.to_bn ** 5)
  end

  def test_gcd
    assert_equal(1, 7.to_bn.gcd(5))
    assert_equal(8, 24.to_bn.gcd(16))
  end

  def test_mod_sqr
    assert_equal(4, 3.to_bn.mod_sqr(5))
    assert_equal(0, 59.to_bn.mod_sqr(59))
  end

  def test_mod_sqrt
    assert_equal(4, 4.to_bn.mod_sqrt(5).mod_sqr(5))
    # One of 189484 or 326277 is returned as a square root of 2 (mod 515761).
    assert_equal(2, 2.to_bn.mod_sqrt(515761).mod_sqr(515761))
    assert_equal(0, 5.to_bn.mod_sqrt(5))
    assert_raise(OpenSSL::BNError) { 3.to_bn.mod_sqrt(5) }
  end

  def test_mod_inverse
    assert_equal(2, 3.to_bn.mod_inverse(5))
    assert_raise(OpenSSL::BNError) { 3.to_bn.mod_inverse(6) }
  end

  def test_mod_add
    assert_equal(1, 3.to_bn.mod_add(5, 7))
    assert_equal(2, 3.to_bn.mod_add(5, 3))
    assert_equal(5, 3.to_bn.mod_add(-5, 7))
  end

  def test_mod_sub
    assert_equal(1, 11.to_bn.mod_sub(3, 7))
    assert_equal(2, 11.to_bn.mod_sub(3, 3))
    assert_equal(5, 3.to_bn.mod_sub(5, 7))
  end

  def test_mod_mul
    assert_equal(1, 2.to_bn.mod_mul(4, 7))
    assert_equal(5, 2.to_bn.mod_mul(-1, 7))
  end

  def test_mod_exp
    assert_equal(1, 3.to_bn.mod_exp(2, 8))
    assert_equal(4, 2.to_bn.mod_exp(5, 7))
  end

  def test_bit_operations
    e = 0b10010010.to_bn
    assert_equal(0b10010011, e.set_bit!(0))
    assert_equal(0b10010011, e.set_bit!(1))
    assert_equal(0b1010010011, e.set_bit!(9))

    e = 0b10010010.to_bn
    assert_equal(0b10010010, e.clear_bit!(0))
    assert_equal(0b10010000, e.clear_bit!(1))

    e = 0b10010010.to_bn
    assert_equal(0b10010010, e.mask_bits!(8))
    assert_equal(0b10, e.mask_bits!(3))

    e = 0b10010010.to_bn
    assert_equal(false, e.bit_set?(0))
    assert_equal(true, e.bit_set?(1))
    assert_equal(false, e.bit_set?(1000))

    e = 0b10010010.to_bn
    assert_equal(0b1001001000, e << 2)
    assert_equal(0b10010010, e)
    assert_equal(0b1001001000, e.lshift!(2))
    assert_equal(0b1001001000, e)

    e = 0b10010010.to_bn
    assert_equal(0b100100, e >> 2)
    assert_equal(0b10010010, e)
    assert_equal(0b100100, e.rshift!(2))
    assert_equal(0b100100, e)
  end

  def test_random
    10.times {
      r1 = OpenSSL::BN.rand(8)
      assert_include(128..255, r1)
      r2 = OpenSSL::BN.rand(8, -1)
      assert_include(0..255, r2)
      r3 = OpenSSL::BN.rand(8, 1)
      assert_include(192..255, r3)
      r4 = OpenSSL::BN.rand(8, 1, true)
      assert_include(192..255, r4)
      assert_equal(true, r4.odd?)

      r5 = OpenSSL::BN.rand_range(256)
      assert_include(0..255, r5)
    }

    # Aliases
    assert_include(128..255, OpenSSL::BN.pseudo_rand(8))
    assert_include(0..255, OpenSSL::BN.pseudo_rand_range(256))
  end

  begin
    require "prime"

    def test_prime
      p1 = OpenSSL::BN.generate_prime(32)
      assert_include(0...2**32, p1)
      assert_equal(true, Prime.prime?(p1.to_i))
      p2 = OpenSSL::BN.generate_prime(32, true)
      assert_equal(true, Prime.prime?((p2.to_i - 1) / 2))
      p3 = OpenSSL::BN.generate_prime(32, false, 4)
      assert_equal(1, p3 % 4)
      p4 = OpenSSL::BN.generate_prime(32, false, 4, 3)
      assert_equal(3, p4 % 4)

      assert_equal(true, p1.prime?)
      assert_equal(true, p2.prime?)
      assert_equal(true, p3.prime?)
      assert_equal(true, p4.prime?)
      assert_equal(true, @e3.prime?)
      assert_equal(true, @e3.prime_fasttest?)
    end
  rescue LoadError
    # prime is the bundled gems at Ruby 3.1
  end

  def test_num_bits_bytes
    assert_equal(10, @e1.num_bits)
    assert_equal(2, @e1.num_bytes)
    assert_equal(107, @e3.num_bits)
    assert_equal(14, @e3.num_bytes)
    assert_equal(0, 0.to_bn.num_bits)
    assert_equal(0, 0.to_bn.num_bytes)
    assert_equal(9, -256.to_bn.num_bits)
    assert_equal(2, -256.to_bn.num_bytes)
  end

  def test_comparison
    assert_equal(false, @e1 == nil)
    assert_equal(false, @e1 == -999)
    assert_equal(true, @e1 == 999)
    assert_equal(true, @e1 == 999.to_bn)
    assert_equal(false, @e1.eql?(nil))
    assert_equal(false, @e1.eql?(999))
    assert_equal(true, @e1.eql?(999.to_bn))
    assert_equal(@e1.hash, 999.to_bn.hash)
    assert_not_equal(@e1.hash, @e3.hash)
    assert_equal(0, @e1.cmp(999))
    assert_equal(1, @e1.cmp(-999))
    assert_equal(0, @e1.ucmp(999))
    assert_equal(0, @e1.ucmp(-999))
    assert_instance_of(String, @e1.hash.to_s)
  end

  def test_argument_error
    bug15760 = '[ruby-core:92231] [Bug #15760]'
    assert_raise(ArgumentError, bug15760) { OpenSSL::BN.new(nil, 2) }
  end

  def test_get_flags_and_set_flags
    return if aws_lc? # AWS-LC does not support BN::CONSTTIME.

    e = OpenSSL::BN.new(999)

    assert_equal(0, e.get_flags(OpenSSL::BN::CONSTTIME))

    e.set_flags(OpenSSL::BN::CONSTTIME)
    assert_equal(OpenSSL::BN::CONSTTIME, e.get_flags(OpenSSL::BN::CONSTTIME))

    b = OpenSSL::BN.new(2)
    m = OpenSSL::BN.new(99)
    assert_equal("17", b.mod_exp(e, m).to_s)

    # mod_exp fails when m is even and any argument has CONSTTIME flag
    m = OpenSSL::BN.new(98)
    assert_raise(OpenSSL::BNError) do
      b.mod_exp(e, m)
    end

    # It looks like flags cannot be removed once enabled
    e.set_flags(0)
    assert_equal(4, e.get_flags(OpenSSL::BN::CONSTTIME))
  end

  if defined?(Ractor) && respond_to?(:ractor)
    unless Ractor.method_defined?(:value) # Ruby 3.4 or earlier
      using Module.new {
        refine Ractor do
          alias value take
        end
      }
    end

    ractor
    def test_ractor
<<<<<<< HEAD
      assert_equal(@e1, Ractor.new { OpenSSL::BN.new("999") }.take)
      assert_equal(@e3, Ractor.new { OpenSSL::BN.new("\a\xFF\xFF\xFF\xFF\xFF\xFF\xFF\xFF\xFF\xFF\xFF\xFF\xFF", 2) }.take)
      assert_equal("999", Ractor.new(@e1) { |e1| e1.to_s }.take)
      assert_equal("07FFFFFFFFFFFFFFFFFFFFFFFFFF", Ractor.new(@e3) { |e3| e3.to_s(16) }.take)
      assert_equal(2**107-1, Ractor.new(@e3) { _1.to_i }.take)
      assert_equal([1000, -999], Ractor.new(@e2) { _1.coerce(1000) }.take)
      assert_equal(false, Ractor.new  { 1.to_bn.zero? }.take)
      assert_equal(true, Ractor.new { 1.to_bn.one? }.take)
      assert_equal(true, Ractor.new(@e2) { _1.negative? }.take)
      assert_equal("-03E7", Ractor.new(@e2) { _1.to_s(16) }.take)
      assert_equal(2**107-1, Ractor.new(@e3) { _1.to_i }.take)
      assert_equal([1000, -999], Ractor.new(@e2) { _1.coerce(1000) }.take)
      assert_equal(true, Ractor.new { 0.to_bn.zero? }.take)
      assert_equal(true, Ractor.new { 1.to_bn.one? }.take )
      assert_equal(false,Ractor.new { 2.to_bn.odd? }.take)
      assert_equal(true, Ractor.new(@e2) { _1.negative? }.take)
      assert_include(128..255, Ractor.new { OpenSSL::BN.rand(8)}.take)
      assert_include(0...2**32, Ractor.new { OpenSSL::BN.generate_prime(32) }.take)
      if !aws_lc? # AWS-LC does not support BN::CONSTTIME.
        assert_equal(0, Ractor.new { OpenSSL::BN.new(999).get_flags(OpenSSL::BN::CONSTTIME) }.take)
      end
=======
      assert_equal(@e1, Ractor.new { OpenSSL::BN.new("999") }.value)
      assert_equal(@e3, Ractor.new { OpenSSL::BN.new("\a\xFF\xFF\xFF\xFF\xFF\xFF\xFF\xFF\xFF\xFF\xFF\xFF\xFF", 2) }.value)
      assert_equal("999", Ractor.new(@e1) { |e1| e1.to_s }.value)
      assert_equal("07FFFFFFFFFFFFFFFFFFFFFFFFFF", Ractor.new(@e3) { |e3| e3.to_s(16) }.value)
      assert_equal(2**107-1, Ractor.new(@e3) { _1.to_i }.value)
      assert_equal([1000, -999], Ractor.new(@e2) { _1.coerce(1000) }.value)
      assert_equal(false, Ractor.new  { 1.to_bn.zero? }.value)
      assert_equal(true, Ractor.new { 1.to_bn.one? }.value)
      assert_equal(true, Ractor.new(@e2) { _1.negative? }.value)
      assert_equal("-03E7", Ractor.new(@e2) { _1.to_s(16) }.value)
      assert_equal(2**107-1, Ractor.new(@e3) { _1.to_i }.value)
      assert_equal([1000, -999], Ractor.new(@e2) { _1.coerce(1000) }.value)
      assert_equal(true, Ractor.new { 0.to_bn.zero? }.value)
      assert_equal(true, Ractor.new { 1.to_bn.one? }.value )
      assert_equal(false,Ractor.new { 2.to_bn.odd? }.value)
      assert_equal(true, Ractor.new(@e2) { _1.negative? }.value)
      assert_include(128..255, Ractor.new { OpenSSL::BN.rand(8)}.value)
      assert_include(0...2**32, Ractor.new { OpenSSL::BN.generate_prime(32) }.value)
      assert_equal(0, Ractor.new { OpenSSL::BN.new(999).get_flags(OpenSSL::BN::CONSTTIME) }.value)
>>>>>>> 8a948efc
      # test if shareable when frozen
      assert Ractor.shareable?(@e1.freeze)
    end
  end
end

end<|MERGE_RESOLUTION|>--- conflicted
+++ resolved
@@ -356,29 +356,6 @@
 
     ractor
     def test_ractor
-<<<<<<< HEAD
-      assert_equal(@e1, Ractor.new { OpenSSL::BN.new("999") }.take)
-      assert_equal(@e3, Ractor.new { OpenSSL::BN.new("\a\xFF\xFF\xFF\xFF\xFF\xFF\xFF\xFF\xFF\xFF\xFF\xFF\xFF", 2) }.take)
-      assert_equal("999", Ractor.new(@e1) { |e1| e1.to_s }.take)
-      assert_equal("07FFFFFFFFFFFFFFFFFFFFFFFFFF", Ractor.new(@e3) { |e3| e3.to_s(16) }.take)
-      assert_equal(2**107-1, Ractor.new(@e3) { _1.to_i }.take)
-      assert_equal([1000, -999], Ractor.new(@e2) { _1.coerce(1000) }.take)
-      assert_equal(false, Ractor.new  { 1.to_bn.zero? }.take)
-      assert_equal(true, Ractor.new { 1.to_bn.one? }.take)
-      assert_equal(true, Ractor.new(@e2) { _1.negative? }.take)
-      assert_equal("-03E7", Ractor.new(@e2) { _1.to_s(16) }.take)
-      assert_equal(2**107-1, Ractor.new(@e3) { _1.to_i }.take)
-      assert_equal([1000, -999], Ractor.new(@e2) { _1.coerce(1000) }.take)
-      assert_equal(true, Ractor.new { 0.to_bn.zero? }.take)
-      assert_equal(true, Ractor.new { 1.to_bn.one? }.take )
-      assert_equal(false,Ractor.new { 2.to_bn.odd? }.take)
-      assert_equal(true, Ractor.new(@e2) { _1.negative? }.take)
-      assert_include(128..255, Ractor.new { OpenSSL::BN.rand(8)}.take)
-      assert_include(0...2**32, Ractor.new { OpenSSL::BN.generate_prime(32) }.take)
-      if !aws_lc? # AWS-LC does not support BN::CONSTTIME.
-        assert_equal(0, Ractor.new { OpenSSL::BN.new(999).get_flags(OpenSSL::BN::CONSTTIME) }.take)
-      end
-=======
       assert_equal(@e1, Ractor.new { OpenSSL::BN.new("999") }.value)
       assert_equal(@e3, Ractor.new { OpenSSL::BN.new("\a\xFF\xFF\xFF\xFF\xFF\xFF\xFF\xFF\xFF\xFF\xFF\xFF\xFF", 2) }.value)
       assert_equal("999", Ractor.new(@e1) { |e1| e1.to_s }.value)
@@ -397,8 +374,9 @@
       assert_equal(true, Ractor.new(@e2) { _1.negative? }.value)
       assert_include(128..255, Ractor.new { OpenSSL::BN.rand(8)}.value)
       assert_include(0...2**32, Ractor.new { OpenSSL::BN.generate_prime(32) }.value)
-      assert_equal(0, Ractor.new { OpenSSL::BN.new(999).get_flags(OpenSSL::BN::CONSTTIME) }.value)
->>>>>>> 8a948efc
+      if !aws_lc? # AWS-LC does not support BN::CONSTTIME.
+        assert_equal(0, Ractor.new { OpenSSL::BN.new(999).get_flags(OpenSSL::BN::CONSTTIME) }.value)
+      end
       # test if shareable when frozen
       assert Ractor.shareable?(@e1.freeze)
     end
