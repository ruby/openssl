--- conflicted
+++ resolved
@@ -323,21 +323,10 @@
     assert_raise(OpenSSL::ASN1::ASN1Error) { OpenSSL::ASN1::ObjectId.new("3.0".b).to_der }
     assert_raise(OpenSSL::ASN1::ASN1Error) { OpenSSL::ASN1::ObjectId.new("0.40".b).to_der }
 
-<<<<<<< HEAD
     oid = (0...100).to_a.join(".").b
     obj = OpenSSL::ASN1::ObjectId.new(oid)
     assert_equal oid, obj.oid
-=======
-    begin
-      oid = (0...100).to_a.join(".").b
-      obj = OpenSSL::ASN1::ObjectId.new(oid)
-      assert_equal oid, obj.oid
-    rescue OpenSSL::ASN1::ASN1Error
-      pend "OBJ_obj2txt() not working (LibreSSL?)" if $!.message =~ /OBJ_obj2txt/
-      raise
-    end
-  end
->>>>>>> f9ec66f9
+  end
 
   def test_object_identifier_equality
     aki = [
