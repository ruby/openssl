# frozen_string_literal: true
require_relative "utils"

if defined?(OpenSSL)

class OpenSSL::TestSSL < OpenSSL::SSLTestCase
  def test_ctx_options
    ctx = OpenSSL::SSL::SSLContext.new

    assert (OpenSSL::SSL::OP_ALL & ctx.options) == OpenSSL::SSL::OP_ALL,
           "OP_ALL is set by default"
    ctx.options = 4
    assert_equal 4, ctx.options & 4
    if ctx.options != 4
      pend "SSL_CTX_set_options() seems to be modified by distributor"
    end
    ctx.options = nil
    assert_equal OpenSSL::SSL::OP_ALL, ctx.options

    assert_equal true, ctx.setup
    assert_predicate ctx, :frozen?
    assert_equal nil, ctx.setup
  end

  def test_ssl_with_server_cert
    ctx_proc = -> ctx {
      ctx.cert = @svr_cert
      ctx.key = @svr_key
      ctx.extra_chain_cert = [@ca_cert]
    }
    server_proc = -> (ctx, ssl) {
      assert_equal @svr_cert.to_der, ssl.cert.to_der
      assert_equal nil, ssl.peer_cert

      readwrite_loop(ctx, ssl)
    }
    start_server(ctx_proc: ctx_proc, server_proc: server_proc) { |port|
      begin
        sock = TCPSocket.new("127.0.0.1", port)
        ctx = OpenSSL::SSL::SSLContext.new
        ssl = OpenSSL::SSL::SSLSocket.new(sock, ctx)
        ssl.connect

        assert_equal sock, ssl.io
        assert_equal nil, ssl.cert
        assert_equal @svr_cert.to_der, ssl.peer_cert.to_der
        assert_equal 2, ssl.peer_cert_chain.size
        assert_equal @svr_cert.to_der, ssl.peer_cert_chain[0].to_der
        assert_equal @ca_cert.to_der, ssl.peer_cert_chain[1].to_der

        ssl.puts "abc"; assert_equal "abc\n", ssl.gets
      ensure
        ssl&.close
        sock&.close
      end
    }
  end

  def test_socket_open
    start_server { |port|
      begin
        ssl = OpenSSL::SSL::SSLSocket.open("127.0.0.1", port)
        ssl.sync_close = true
        ssl.connect

        ssl.puts "abc"; assert_equal "abc\n", ssl.gets
      ensure
        ssl&.close
      end
    }
  end

  def test_socket_open_with_context
    start_server { |port|
      begin
        ctx = OpenSSL::SSL::SSLContext.new
        ssl = OpenSSL::SSL::SSLSocket.open("127.0.0.1", port, context: ctx)
        ssl.sync_close = true
        ssl.connect

        assert_equal ssl.context, ctx
        ssl.puts "abc"; assert_equal "abc\n", ssl.gets
      ensure
        ssl&.close
      end
    }
  end

  def test_socket_open_with_local_address_port_context
    start_server { |port|
      begin
        # Guess a free port number
        random_port = rand(49152..65535)
        ctx = OpenSSL::SSL::SSLContext.new
        ssl = OpenSSL::SSL::SSLSocket.open("127.0.0.1", port, "127.0.0.1", random_port, context: ctx)
        ssl.sync_close = true
        ssl.connect

        assert_equal ctx, ssl.context
        assert_equal random_port, ssl.io.local_address.ip_port
        ssl.puts "abc"; assert_equal "abc\n", ssl.gets
      rescue Errno::EADDRINUSE, Errno::EACCES
      ensure
        ssl&.close
      end
    }
  end

  def test_add_certificate
    ctx_proc = -> ctx {
      # Unset values set by start_server
      ctx.cert = ctx.key = ctx.extra_chain_cert = nil
      ctx.add_certificate(@svr_cert, @svr_key, [@ca_cert]) # RSA
    }
    start_server(ctx_proc: ctx_proc) do |port|
      server_connect(port) { |ssl|
        assert_equal @svr_cert.subject, ssl.peer_cert.subject
        assert_equal [@svr_cert.subject, @ca_cert.subject],
          ssl.peer_cert_chain.map(&:subject)

        ssl.puts "abc"; assert_equal "abc\n", ssl.gets
      }
    end
  end

  def test_add_certificate_multiple_certs
    pend "EC is not supported" unless defined?(OpenSSL::PKey::EC)
    pend "TLS 1.2 is not supported" unless tls12_supported?

    ca2_key = Fixtures.pkey("rsa-3")
    ca2_exts = [
      ["basicConstraints", "CA:TRUE", true],
      ["keyUsage", "cRLSign, keyCertSign", true],
    ]
    ca2_dn = OpenSSL::X509::Name.parse_rfc2253("CN=CA2")
    ca2_cert = issue_cert(ca2_dn, ca2_key, 123, ca2_exts, nil, nil)

    ecdsa_key = Fixtures.pkey("p256")
    exts = [
      ["keyUsage", "digitalSignature", false],
    ]
    ecdsa_dn = OpenSSL::X509::Name.parse_rfc2253("CN=localhost2")
    ecdsa_cert = issue_cert(ecdsa_dn, ecdsa_key, 456, exts, ca2_cert, ca2_key)

    ctx_proc = -> ctx {
      # Unset values set by start_server
      ctx.cert = ctx.key = ctx.extra_chain_cert = nil
      ctx.add_certificate(@svr_cert, @svr_key, [@ca_cert]) # RSA
      ctx.add_certificate(ecdsa_cert, ecdsa_key, [ca2_cert])
    }
    start_server(ctx_proc: ctx_proc) do |port|
      ctx = OpenSSL::SSL::SSLContext.new
      ctx.max_version = :TLS1_2 # TODO: We need this to force certificate type
      ctx.ciphers = "aECDSA"
      server_connect(port, ctx) { |ssl|
        assert_equal ecdsa_cert.subject, ssl.peer_cert.subject
        assert_equal [ecdsa_cert.subject, ca2_cert.subject],
          ssl.peer_cert_chain.map(&:subject)
      }

      ctx = OpenSSL::SSL::SSLContext.new
      ctx.max_version = :TLS1_2
      ctx.ciphers = "aRSA"
      server_connect(port, ctx) { |ssl|
        assert_equal @svr_cert.subject, ssl.peer_cert.subject
        assert_equal [@svr_cert.subject, @ca_cert.subject],
          ssl.peer_cert_chain.map(&:subject)
      }
    end
  end

  def test_sysread_and_syswrite
    start_server { |port|
      server_connect(port) { |ssl|
        str = +("x" * 100 + "\n")
        ssl.syswrite(str)
        newstr = ssl.sysread(str.bytesize)
        assert_equal(str, newstr)

        buf = String.new
        ssl.syswrite(str)
        assert_same buf, ssl.sysread(str.size, buf)
        assert_equal(str, buf)
      }
    }
  end

  def test_getbyte
    start_server { |port|
      server_connect(port) { |ssl|
        str = +("x" * 100 + "\n")
        ssl.syswrite(str)
        newstr = str.bytesize.times.map { |i|
          ssl.getbyte
        }.pack("C*")
        assert_equal(str, newstr)
      }
    }
  end

  def test_sync_close
    start_server do |port|
      begin
        sock = TCPSocket.new("127.0.0.1", port)
        ssl = OpenSSL::SSL::SSLSocket.new(sock)
        ssl.connect
        ssl.puts "abc"; assert_equal "abc\n", ssl.gets
        ssl.close
        assert_not_predicate sock, :closed?
      ensure
        sock&.close
      end

      begin
        sock = TCPSocket.new("127.0.0.1", port)
        ssl = OpenSSL::SSL::SSLSocket.new(sock)
        ssl.sync_close = true  # !!
        ssl.connect
        ssl.puts "abc"; assert_equal "abc\n", ssl.gets
        ssl.close
        assert_predicate sock, :closed?
      ensure
        sock&.close
      end
    end
  end

  def test_copy_stream
    start_server do |port|
      server_connect(port) do |ssl|
        IO.pipe do |r, w|
          str = "hello world\n"
          w.write(str)
          IO.copy_stream(r, ssl, str.bytesize)
          IO.copy_stream(ssl, w, str.bytesize)
          assert_equal str, r.read(str.bytesize)
        end
      end
    end
  end

  def test_verify_mode_default
    ctx = OpenSSL::SSL::SSLContext.new
    assert_equal OpenSSL::SSL::VERIFY_NONE, ctx.verify_mode
  end

  def test_verify_mode_server_cert
    start_server(ignore_listener_error: true) { |port|
      populated_store = OpenSSL::X509::Store.new
      populated_store.add_cert(@ca_cert)
      empty_store = OpenSSL::X509::Store.new

      # Valid certificate, SSL_VERIFY_PEER
      assert_nothing_raised {
        ctx = OpenSSL::SSL::SSLContext.new
        ctx.verify_mode = OpenSSL::SSL::VERIFY_PEER
        ctx.cert_store = populated_store
        server_connect(port, ctx) { |ssl| ssl.puts("abc"); ssl.gets }
      }

      # Invalid certificate, SSL_VERIFY_NONE
      assert_nothing_raised {
        ctx = OpenSSL::SSL::SSLContext.new
        ctx.verify_mode = OpenSSL::SSL::VERIFY_NONE
        ctx.cert_store = empty_store
        server_connect(port, ctx) { |ssl| ssl.puts("abc"); ssl.gets }
      }

      # Invalid certificate, SSL_VERIFY_PEER
      assert_handshake_error {
        ctx = OpenSSL::SSL::SSLContext.new
        ctx.verify_mode = OpenSSL::SSL::VERIFY_PEER
        ctx.cert_store = empty_store
        server_connect(port, ctx) { |ssl| ssl.puts("abc"); ssl.gets }
      }
    }
  end

  def test_verify_mode_client_cert_required
    # Optional, client certificate not supplied
    vflag = OpenSSL::SSL::VERIFY_PEER
    accept_proc = -> ssl {
      assert_equal nil, ssl.peer_cert
    }
    start_server(verify_mode: vflag, accept_proc: accept_proc) { |port|
      assert_nothing_raised {
        server_connect(port) { |ssl| ssl.puts("abc"); ssl.gets }
      }
    }

    # Required, client certificate not supplied
    vflag = OpenSSL::SSL::VERIFY_PEER|OpenSSL::SSL::VERIFY_FAIL_IF_NO_PEER_CERT
    start_server(verify_mode: vflag, ignore_listener_error: true) { |port|
      assert_handshake_error {
        server_connect(port) { |ssl| ssl.puts("abc"); ssl.gets }
      }
    }
  end

  def test_client_auth_success
    vflag = OpenSSL::SSL::VERIFY_PEER|OpenSSL::SSL::VERIFY_FAIL_IF_NO_PEER_CERT
    start_server(verify_mode: vflag,
      ctx_proc: proc { |ctx|
        ctx.max_version = OpenSSL::SSL::TLS1_2_VERSION if libressl?(3, 2, 0)
    }) { |port|
      ctx = OpenSSL::SSL::SSLContext.new
      ctx.key = @cli_key
      ctx.cert = @cli_cert

      server_connect(port, ctx) { |ssl|
        ssl.puts("foo")
        assert_equal("foo\n", ssl.gets)
      }

      called = nil
      ctx = OpenSSL::SSL::SSLContext.new
      ctx.client_cert_cb = Proc.new{ |sslconn|
        called = true
        [@cli_cert, @cli_key]
      }

      server_connect(port, ctx) { |ssl|
        assert(called)
        ssl.puts("foo")
        assert_equal("foo\n", ssl.gets)
      }
    }
  end

  def test_client_cert_cb_ignore_error
    vflag = OpenSSL::SSL::VERIFY_PEER|OpenSSL::SSL::VERIFY_FAIL_IF_NO_PEER_CERT
    start_server(verify_mode: vflag, ignore_listener_error: true) do |port|
      ctx = OpenSSL::SSL::SSLContext.new
      ctx.client_cert_cb = -> ssl {
        raise "exception in client_cert_cb must be suppressed"
      }
      # 1. Exception in client_cert_cb is suppressed
      # 2. No client certificate will be sent to the server
      # 3. SSL_VERIFY_FAIL_IF_NO_PEER_CERT causes the handshake to fail
      assert_handshake_error {
        server_connect(port, ctx) { |ssl| ssl.puts("abc"); ssl.gets }
      }
    end
  end

  def test_client_ca
    pend "LibreSSL 3.2 has broken client CA support" if libressl?(3, 2, 0)

    ctx_proc = Proc.new do |ctx|
      ctx.client_ca = [@ca_cert]
    end

    vflag = OpenSSL::SSL::VERIFY_PEER|OpenSSL::SSL::VERIFY_FAIL_IF_NO_PEER_CERT
    start_server(verify_mode: vflag, ctx_proc: ctx_proc) { |port|
      ctx = OpenSSL::SSL::SSLContext.new
      client_ca_from_server = nil
      ctx.client_cert_cb = Proc.new do |sslconn|
        client_ca_from_server = sslconn.client_ca
        [@cli_cert, @cli_key]
      end
      server_connect(port, ctx) { |ssl|
        assert_equal([@ca], client_ca_from_server)
        ssl.puts "abc"; assert_equal "abc\n", ssl.gets
      }
    }
  end

  def test_read_nonblock_without_session
    EnvUtil.suppress_warning do
      start_server(start_immediately: false) { |port|
        sock = TCPSocket.new("127.0.0.1", port)
        ssl = OpenSSL::SSL::SSLSocket.new(sock)
        ssl.sync_close = true

        assert_equal :wait_readable, ssl.read_nonblock(100, exception: false)
        ssl.write("abc\n")
        IO.select [ssl]
        assert_equal('a', ssl.read_nonblock(1))
        assert_equal("bc\n", ssl.read_nonblock(100))
        assert_equal :wait_readable, ssl.read_nonblock(100, exception: false)
        ssl.close
      }
    end
  end

  def test_starttls
    server_proc = -> (ctx, ssl) {
      while line = ssl.gets
        if line =~ /^STARTTLS$/
          ssl.write("x")
          ssl.flush
          ssl.accept
          break
        end
        ssl.write(line)
      end
      readwrite_loop(ctx, ssl)
    }

    EnvUtil.suppress_warning do # read/write on not started session
      start_server(start_immediately: false,
                   server_proc: server_proc) { |port|
        begin
          sock = TCPSocket.new("127.0.0.1", port)
          ssl = OpenSSL::SSL::SSLSocket.new(sock)

          ssl.puts "plaintext"
          assert_equal "plaintext\n", ssl.gets

          ssl.puts("STARTTLS")
          ssl.read(1)
          ssl.connect

          ssl.puts "over-tls"
          assert_equal "over-tls\n", ssl.gets
        ensure
          ssl&.close
          sock&.close
        end
      }
    end
  end

  def test_parallel
    start_server { |port|
      ssls = []
      10.times{
        sock = TCPSocket.new("127.0.0.1", port)
        ssl = OpenSSL::SSL::SSLSocket.new(sock)
        ssl.connect
        ssl.sync_close = true
        ssls << ssl
      }
      str = "x" * 1000 + "\n"
      ITERATIONS.times{
        ssls.each{|ssl|
          ssl.puts(str)
          assert_equal(str, ssl.gets)
        }
      }
      ssls.each{|ssl| ssl.close }
    }
  end

  def test_verify_result
    start_server(ignore_listener_error: true) { |port|
      sock = TCPSocket.new("127.0.0.1", port)
      ctx = OpenSSL::SSL::SSLContext.new
      ctx.verify_mode = OpenSSL::SSL::VERIFY_PEER
      ssl = OpenSSL::SSL::SSLSocket.new(sock, ctx)
      ssl.sync_close = true
      begin
        assert_raise(OpenSSL::SSL::SSLError){ ssl.connect }
        assert_equal(OpenSSL::X509::V_ERR_SELF_SIGNED_CERT_IN_CHAIN, ssl.verify_result)
      ensure
        ssl.close
      end
    }

    start_server { |port|
      ctx = OpenSSL::SSL::SSLContext.new
      ctx.verify_mode = OpenSSL::SSL::VERIFY_PEER
      ctx.verify_callback = Proc.new do |preverify_ok, store_ctx|
        store_ctx.error = OpenSSL::X509::V_OK
        true
      end
      server_connect(port, ctx) { |ssl|
        assert_equal(OpenSSL::X509::V_OK, ssl.verify_result)
        ssl.puts "abc"; assert_equal "abc\n", ssl.gets
      }
    }

    start_server(ignore_listener_error: true) { |port|
      sock = TCPSocket.new("127.0.0.1", port)
      ctx = OpenSSL::SSL::SSLContext.new
      ctx.verify_mode = OpenSSL::SSL::VERIFY_PEER
      ctx.verify_callback = Proc.new do |preverify_ok, store_ctx|
        store_ctx.error = OpenSSL::X509::V_ERR_APPLICATION_VERIFICATION
        false
      end
      ssl = OpenSSL::SSL::SSLSocket.new(sock, ctx)
      ssl.sync_close = true
      begin
        assert_raise(OpenSSL::SSL::SSLError){ ssl.connect }
        assert_equal(OpenSSL::X509::V_ERR_APPLICATION_VERIFICATION, ssl.verify_result)
      ensure
        ssl.close
      end
    }
  end

  def test_exception_in_verify_callback_is_ignored
    start_server(ignore_listener_error: true) { |port|
      sock = TCPSocket.new("127.0.0.1", port)
      ctx = OpenSSL::SSL::SSLContext.new
      ctx.verify_mode = OpenSSL::SSL::VERIFY_PEER
      ctx.verify_callback = Proc.new do |preverify_ok, store_ctx|
        store_ctx.error = OpenSSL::X509::V_OK
        raise RuntimeError
      end
      ssl = OpenSSL::SSL::SSLSocket.new(sock, ctx)
      ssl.sync_close = true
      begin
        EnvUtil.suppress_warning do
          # SSLError, not RuntimeError
          assert_raise(OpenSSL::SSL::SSLError) { ssl.connect }
        end
        assert_equal(OpenSSL::X509::V_ERR_CERT_REJECTED, ssl.verify_result)
      ensure
        ssl.close
      end
    }
  end

  def test_finished_messages
    server_finished = nil
    server_peer_finished = nil
    client_finished = nil
    client_peer_finished = nil

    start_server(accept_proc: proc { |server|
      server_finished = server.finished_message
      server_peer_finished = server.peer_finished_message
    }, ctx_proc: proc { |ctx|
      ctx.max_version = OpenSSL::SSL::TLS1_2_VERSION if libressl?(3, 2, 0)
    }) { |port|
      ctx = OpenSSL::SSL::SSLContext.new
      ctx.verify_mode = OpenSSL::SSL::VERIFY_NONE
      ctx.max_version = :TLS1_2 if libressl?(3, 2, 0) && !libressl?(3, 3, 0)
      server_connect(port, ctx) { |ssl|
        ssl.puts "abc"; ssl.gets

        client_finished = ssl.finished_message
        client_peer_finished = ssl.peer_finished_message
      }
    }
    assert_not_nil(server_finished)
    assert_not_nil(client_finished)
    assert_equal(server_finished, client_peer_finished)
    assert_equal(server_peer_finished, client_finished)
  end

  def test_sslctx_set_params
    ctx = OpenSSL::SSL::SSLContext.new
    ctx.set_params

    assert_equal OpenSSL::SSL::VERIFY_PEER, ctx.verify_mode
    ciphers_names = ctx.ciphers.collect{|v, _, _, _| v }
    assert ciphers_names.all?{|v| /A(EC)?DH/ !~ v }, "anon ciphers are disabled"
    assert ciphers_names.all?{|v| /(RC4|MD5|EXP|DES(?!-EDE|-CBC3))/ !~ v }, "weak ciphers are disabled"
    assert_equal 0, ctx.options & OpenSSL::SSL::OP_DONT_INSERT_EMPTY_FRAGMENTS
    assert_equal OpenSSL::SSL::OP_NO_COMPRESSION,
                 ctx.options & OpenSSL::SSL::OP_NO_COMPRESSION
  end

  def test_post_connect_check_with_anon_ciphers
    pend "TLS 1.2 is not supported" unless tls12_supported?

    ctx_proc = -> ctx {
      ctx.ssl_version = :TLSv1_2
      ctx.ciphers = "aNULL"
      ctx.security_level = 0
    }

    start_server(ctx_proc: ctx_proc) { |port|
      ctx = OpenSSL::SSL::SSLContext.new
      ctx.ssl_version = :TLSv1_2
      ctx.ciphers = "aNULL"
      ctx.security_level = 0
      server_connect(port, ctx) { |ssl|
        assert_raise_with_message(OpenSSL::SSL::SSLError, /anonymous cipher suite/i) {
          ssl.post_connection_check("localhost.localdomain")
        }
      }
    }
  end

  def test_post_connection_check
    sslerr = OpenSSL::SSL::SSLError

    start_server { |port|
      server_connect(port) { |ssl|
        ssl.puts "abc"; assert_equal "abc\n", ssl.gets

        assert_raise(sslerr){ssl.post_connection_check("localhost.localdomain")}
        assert_raise(sslerr){ssl.post_connection_check("127.0.0.1")}
        assert(ssl.post_connection_check("localhost"))
        assert_raise(sslerr){ssl.post_connection_check("foo.example.com")}

        cert = ssl.peer_cert
        assert(!OpenSSL::SSL.verify_certificate_identity(cert, "localhost.localdomain"))
        assert(!OpenSSL::SSL.verify_certificate_identity(cert, "127.0.0.1"))
        assert(OpenSSL::SSL.verify_certificate_identity(cert, "localhost"))
        assert(!OpenSSL::SSL.verify_certificate_identity(cert, "foo.example.com"))
      }
    }

    exts = [
      ["keyUsage","keyEncipherment,digitalSignature",true],
      ["subjectAltName","DNS:localhost.localdomain",false],
      ["subjectAltName","IP:127.0.0.1",false],
    ]
    @svr_cert = issue_cert(@svr, @svr_key, 4, exts, @ca_cert, @ca_key)
    start_server { |port|
      server_connect(port) { |ssl|
        ssl.puts "abc"; assert_equal "abc\n", ssl.gets

        assert(ssl.post_connection_check("localhost.localdomain"))
        assert(ssl.post_connection_check("127.0.0.1"))
        assert_raise(sslerr){ssl.post_connection_check("localhost")}
        assert_raise(sslerr){ssl.post_connection_check("foo.example.com")}

        cert = ssl.peer_cert
        assert(OpenSSL::SSL.verify_certificate_identity(cert, "localhost.localdomain"))
        assert(OpenSSL::SSL.verify_certificate_identity(cert, "127.0.0.1"))
        assert(!OpenSSL::SSL.verify_certificate_identity(cert, "localhost"))
        assert(!OpenSSL::SSL.verify_certificate_identity(cert, "foo.example.com"))
      }
    }

    exts = [
      ["keyUsage","keyEncipherment,digitalSignature",true],
      ["subjectAltName","DNS:*.localdomain",false],
    ]
    @svr_cert = issue_cert(@svr, @svr_key, 5, exts, @ca_cert, @ca_key)
    start_server { |port|
      server_connect(port) { |ssl|
        ssl.puts "abc"; assert_equal "abc\n", ssl.gets

        assert(ssl.post_connection_check("localhost.localdomain"))
        assert_raise(sslerr){ssl.post_connection_check("127.0.0.1")}
        assert_raise(sslerr){ssl.post_connection_check("localhost")}
        assert_raise(sslerr){ssl.post_connection_check("foo.example.com")}
        cert = ssl.peer_cert
        assert(OpenSSL::SSL.verify_certificate_identity(cert, "localhost.localdomain"))
        assert(!OpenSSL::SSL.verify_certificate_identity(cert, "127.0.0.1"))
        assert(!OpenSSL::SSL.verify_certificate_identity(cert, "localhost"))
        assert(!OpenSSL::SSL.verify_certificate_identity(cert, "foo.example.com"))
      }
    }
  end

  def test_verify_certificate_identity
    [true, false].each do |criticality|
      cert = create_null_byte_SAN_certificate(criticality)
      assert_equal(false, OpenSSL::SSL.verify_certificate_identity(cert, 'www.example.com'))
      assert_equal(true,  OpenSSL::SSL.verify_certificate_identity(cert, "www.example.com\0.evil.com"))
      assert_equal(false, OpenSSL::SSL.verify_certificate_identity(cert, '192.168.7.255'))
      assert_equal(true,  OpenSSL::SSL.verify_certificate_identity(cert, '192.168.7.1'))
      assert_equal(true,  OpenSSL::SSL.verify_certificate_identity(cert, '13::17'))
      assert_equal(false,  OpenSSL::SSL.verify_certificate_identity(cert, '13::18'))
      assert_equal(true,  OpenSSL::SSL.verify_certificate_identity(cert, '13:0:0:0:0:0:0:17'))
      assert_equal(false,  OpenSSL::SSL.verify_certificate_identity(cert, '44:0:0:0:0:0:0:17'))
      assert_equal(true,  OpenSSL::SSL.verify_certificate_identity(cert, '0013:0000:0000:0000:0000:0000:0000:0017'))
      assert_equal(false,  OpenSSL::SSL.verify_certificate_identity(cert, '1313:0000:0000:0000:0000:0000:0000:0017'))
    end
  end

  def test_verify_hostname
    assert_equal(true,  OpenSSL::SSL.verify_hostname("www.example.com", "*.example.com"))
    assert_equal(false, OpenSSL::SSL.verify_hostname("www.subdomain.example.com", "*.example.com"))
  end

  def test_verify_wildcard
    assert_equal(false, OpenSSL::SSL.verify_wildcard("foo", "x*"))
    assert_equal(true,  OpenSSL::SSL.verify_wildcard("foo", "foo"))
    assert_equal(true,  OpenSSL::SSL.verify_wildcard("foo", "f*"))
    assert_equal(true,  OpenSSL::SSL.verify_wildcard("foo", "*"))
    assert_equal(false, OpenSSL::SSL.verify_wildcard("abc*bcd", "abcd"))
    assert_equal(false, OpenSSL::SSL.verify_wildcard("xn--qdk4b9b", "x*"))
    assert_equal(false, OpenSSL::SSL.verify_wildcard("xn--qdk4b9b", "*--qdk4b9b"))
    assert_equal(true,  OpenSSL::SSL.verify_wildcard("xn--qdk4b9b", "xn--qdk4b9b"))
  end

  # Comments in this test is excerpted from http://tools.ietf.org/html/rfc6125#page-27
  def test_post_connection_check_wildcard_san
    # case-insensitive ASCII comparison
    # RFC 6125, section 6.4.1
    #
    # "..matching of the reference identifier against the presented identifier
    # is performed by comparing the set of domain name labels using a
    # case-insensitive ASCII comparison, as clarified by [DNS-CASE] (e.g.,
    # "WWW.Example.Com" would be lower-cased to "www.example.com" for
    # comparison purposes)
    assert_equal(true, OpenSSL::SSL.verify_certificate_identity(
      create_cert_with_san('DNS:*.example.com'), 'www.example.com'))
    assert_equal(true, OpenSSL::SSL.verify_certificate_identity(
      create_cert_with_san('DNS:*.Example.COM'), 'www.example.com'))
    assert_equal(true, OpenSSL::SSL.verify_certificate_identity(
      create_cert_with_san('DNS:*.example.com'), 'WWW.Example.COM'))
    # 1.  The client SHOULD NOT attempt to match a presented identifier in
    #     which the wildcard character comprises a label other than the
    #     left-most label (e.g., do not match bar.*.example.net).
    assert_equal(false, OpenSSL::SSL.verify_certificate_identity(
      create_cert_with_san('DNS:www.*.com'), 'www.example.com'))
    # 2.  If the wildcard character is the only character of the left-most
    #     label in the presented identifier, the client SHOULD NOT compare
    #     against anything but the left-most label of the reference
    #     identifier (e.g., *.example.com would match foo.example.com but
    #     not bar.foo.example.com or example.com).
    assert_equal(true, OpenSSL::SSL.verify_certificate_identity(
      create_cert_with_san('DNS:*.example.com'), 'foo.example.com'))
    assert_equal(false, OpenSSL::SSL.verify_certificate_identity(
      create_cert_with_san('DNS:*.example.com'), 'bar.foo.example.com'))
    # 3.  The client MAY match a presented identifier in which the wildcard
    #     character is not the only character of the label (e.g.,
    #     baz*.example.net and *baz.example.net and b*z.example.net would
    #     be taken to match baz1.example.net and foobaz.example.net and
    #     buzz.example.net, respectively).  ...
    assert_equal(true, OpenSSL::SSL.verify_certificate_identity(
      create_cert_with_san('DNS:baz*.example.com'), 'baz1.example.com'))
    assert_equal(true, OpenSSL::SSL.verify_certificate_identity(
      create_cert_with_san('DNS:*baz.example.com'), 'foobaz.example.com'))
    assert_equal(true, OpenSSL::SSL.verify_certificate_identity(
      create_cert_with_san('DNS:b*z.example.com'), 'buzz.example.com'))
    # Section 6.4.3 of RFC6125 states that client should NOT match identifier
    # where wildcard is other than left-most label.
    #
    # Also implicitly mentions the wildcard character only in singular form,
    # and discourages matching against more than one wildcard.
    #
    # See RFC 6125, section 7.2, subitem 2.
    assert_equal(false, OpenSSL::SSL.verify_certificate_identity(
      create_cert_with_san('DNS:*b*.example.com'), 'abc.example.com'))
    assert_equal(false, OpenSSL::SSL.verify_certificate_identity(
      create_cert_with_san('DNS:*b*.example.com'), 'ab.example.com'))
    assert_equal(false, OpenSSL::SSL.verify_certificate_identity(
      create_cert_with_san('DNS:*b*.example.com'), 'bc.example.com'))
    #                                ...  However, the client SHOULD NOT
    #   attempt to match a presented identifier where the wildcard
    #   character is embedded within an A-label or U-label [IDNA-DEFS] of
    #   an internationalized domain name [IDNA-PROTO].
    assert_equal(true, OpenSSL::SSL.verify_certificate_identity(
      create_cert_with_san('DNS:xn*.example.com'), 'xn1ca.example.com'))
    # part of A-label
    assert_equal(false, OpenSSL::SSL.verify_certificate_identity(
      create_cert_with_san('DNS:xn--*.example.com'), 'xn--1ca.example.com'))
    # part of U-label
    # dNSName in RFC5280 is an IA5String so U-label should NOT be allowed
    # regardless of wildcard.
    #
    # See Section 7.2 of RFC 5280:
    #   IA5String is limited to the set of ASCII characters.
    assert_equal(false, OpenSSL::SSL.verify_certificate_identity(
      create_cert_with_san('DNS:á*.example.com'), 'á1.example.com'))
  end

  def test_post_connection_check_wildcard_cn
    assert_equal(true, OpenSSL::SSL.verify_certificate_identity(
      create_cert_with_name('*.example.com'), 'www.example.com'))
    assert_equal(true, OpenSSL::SSL.verify_certificate_identity(
      create_cert_with_name('*.Example.COM'), 'www.example.com'))
    assert_equal(true, OpenSSL::SSL.verify_certificate_identity(
      create_cert_with_name('*.example.com'), 'WWW.Example.COM'))
    assert_equal(false, OpenSSL::SSL.verify_certificate_identity(
      create_cert_with_name('www.*.com'), 'www.example.com'))
    assert_equal(true, OpenSSL::SSL.verify_certificate_identity(
      create_cert_with_name('*.example.com'), 'foo.example.com'))
    assert_equal(false, OpenSSL::SSL.verify_certificate_identity(
      create_cert_with_name('*.example.com'), 'bar.foo.example.com'))
    assert_equal(true, OpenSSL::SSL.verify_certificate_identity(
      create_cert_with_name('baz*.example.com'), 'baz1.example.com'))
    assert_equal(true, OpenSSL::SSL.verify_certificate_identity(
      create_cert_with_name('*baz.example.com'), 'foobaz.example.com'))
    assert_equal(true, OpenSSL::SSL.verify_certificate_identity(
      create_cert_with_name('b*z.example.com'), 'buzz.example.com'))
    # Section 6.4.3 of RFC6125 states that client should NOT match identifier
    # where wildcard is other than left-most label.
    #
    # Also implicitly mentions the wildcard character only in singular form,
    # and discourages matching against more than one wildcard.
    #
    # See RFC 6125, section 7.2, subitem 2.
    assert_equal(false, OpenSSL::SSL.verify_certificate_identity(
      create_cert_with_name('*b*.example.com'), 'abc.example.com'))
    assert_equal(false, OpenSSL::SSL.verify_certificate_identity(
      create_cert_with_name('*b*.example.com'), 'ab.example.com'))
    assert_equal(false, OpenSSL::SSL.verify_certificate_identity(
      create_cert_with_name('*b*.example.com'), 'bc.example.com'))
    assert_equal(true, OpenSSL::SSL.verify_certificate_identity(
      create_cert_with_name('xn*.example.com'), 'xn1ca.example.com'))
    assert_equal(false, OpenSSL::SSL.verify_certificate_identity(
      create_cert_with_name('xn--*.example.com'), 'xn--1ca.example.com'))
    # part of U-label
    # Subject in RFC5280 states case-insensitive ASCII comparison.
    #
    # See Section 7.2 of RFC 5280:
    #   IA5String is limited to the set of ASCII characters.
    assert_equal(false, OpenSSL::SSL.verify_certificate_identity(
      create_cert_with_name('á*.example.com'), 'á1.example.com'))
  end

  def create_cert_with_san(san)
    ef = OpenSSL::X509::ExtensionFactory.new
    cert = OpenSSL::X509::Certificate.new
    cert.subject = OpenSSL::X509::Name.parse("/DC=some/DC=site/CN=Some Site")
    ext = ef.create_ext('subjectAltName', san)
    cert.add_extension(ext)
    cert
  end

  def create_cert_with_name(name)
    cert = OpenSSL::X509::Certificate.new
    cert.subject = OpenSSL::X509::Name.new([['DC', 'some'], ['DC', 'site'], ['CN', name]])
    cert
  end


  # Create NULL byte SAN certificate
  def create_null_byte_SAN_certificate(critical = false)
    ef = OpenSSL::X509::ExtensionFactory.new
    cert = OpenSSL::X509::Certificate.new
    cert.subject = OpenSSL::X509::Name.parse "/DC=some/DC=site/CN=Some Site"
    ext = ef.create_ext('subjectAltName', 'DNS:placeholder,IP:192.168.7.1,IP:13::17', critical)
    ext_asn1 = OpenSSL::ASN1.decode(ext.to_der)
    san_list_der = ext_asn1.value.reduce(nil) { |memo,val| val.tag == 4 ? val.value : memo }
    san_list_asn1 = OpenSSL::ASN1.decode(san_list_der)
    san_list_asn1.value[0].value = "www.example.com\0.evil.com"
    pos = critical ? 2 : 1
    ext_asn1.value[pos].value = san_list_asn1.to_der
    real_ext = OpenSSL::X509::Extension.new ext_asn1
    cert.add_extension(real_ext)
    cert
  end

  def socketpair
    if defined? UNIXSocket
      UNIXSocket.pair
    else
      Socket.pair(Socket::AF_INET, Socket::SOCK_STREAM, 0)
    end
  end

  def test_tlsext_hostname
    fooctx = OpenSSL::SSL::SSLContext.new
    fooctx.tmp_dh_callback = proc { Fixtures.pkey("dh-1") }
    fooctx.cert = @cli_cert
    fooctx.key = @cli_key

    ctx_proc = proc { |ctx|
      ctx.servername_cb = proc { |ssl, servername|
        case servername
        when "foo.example.com"
          fooctx
        when "bar.example.com"
          nil
        else
          raise "unreachable"
        end
      }
    }
    start_server(ctx_proc: ctx_proc) do |port|
      sock = TCPSocket.new("127.0.0.1", port)
      begin
        ssl = OpenSSL::SSL::SSLSocket.new(sock)
        ssl.hostname = "foo.example.com"
        ssl.connect
        assert_equal @cli_cert.serial, ssl.peer_cert.serial
        assert_predicate fooctx, :frozen?

        ssl.puts "abc"; assert_equal "abc\n", ssl.gets
      ensure
        ssl&.close
        sock.close
      end

      sock = TCPSocket.new("127.0.0.1", port)
      begin
        ssl = OpenSSL::SSL::SSLSocket.new(sock)
        ssl.hostname = "bar.example.com"
        ssl.connect
        assert_equal @svr_cert.serial, ssl.peer_cert.serial

        ssl.puts "abc"; assert_equal "abc\n", ssl.gets
      ensure
        ssl&.close
        sock.close
      end
    end
  end

  def test_servername_cb_raises_an_exception_on_unknown_objects
    hostname = 'example.org'

    ctx2 = OpenSSL::SSL::SSLContext.new
    ctx2.cert = @svr_cert
    ctx2.key = @svr_key
    ctx2.tmp_dh_callback = proc { Fixtures.pkey("dh-1") }
    ctx2.servername_cb = lambda { |args| Object.new }

    sock1, sock2 = socketpair

    s2 = OpenSSL::SSL::SSLSocket.new(sock2, ctx2)

    ctx1 = OpenSSL::SSL::SSLContext.new

    s1 = OpenSSL::SSL::SSLSocket.new(sock1, ctx1)
    s1.hostname = hostname
    t = Thread.new {
      assert_raise(OpenSSL::SSL::SSLError) do
        s1.connect
      end
    }

    assert_raise(ArgumentError) do
      s2.accept
    end

    assert t.join
  ensure
    sock1.close if sock1
    sock2.close if sock2
  end

  def test_accept_errors_include_peeraddr
    context = OpenSSL::SSL::SSLContext.new
    context.cert = @svr_cert
    context.key = @svr_key

    server = TCPServer.new("127.0.0.1", 0)
    port = server.connect_address.ip_port

    ssl_server = OpenSSL::SSL::SSLServer.new(server, context)

    t = Thread.new do
      assert_raise_with_message(OpenSSL::SSL::SSLError, /peeraddr=127\.0\.0\.1/) do
        ssl_server.accept
      end
    end

    begin
      sock = TCPSocket.new("127.0.0.1", port)
      sock.puts "abc"
    ensure
      sock&.close
    end

    assert t.join
    server.close
  end

  def test_verify_hostname_on_connect
    ctx_proc = proc { |ctx|
      san = "DNS:a.example.com,DNS:*.b.example.com"
      san += ",DNS:c*.example.com,DNS:d.*.example.com" unless libressl?(3, 2, 2)
      exts = [
        ["keyUsage", "keyEncipherment,digitalSignature", true],
        ["subjectAltName", san],
      ]

      ctx.cert = issue_cert(@svr, @svr_key, 4, exts, @ca_cert, @ca_key)
      ctx.key = @svr_key
    }

    start_server(ctx_proc: ctx_proc, ignore_listener_error: true) do |port|
      ctx = OpenSSL::SSL::SSLContext.new
      assert_equal false, ctx.verify_hostname
      ctx.verify_hostname = true
      ctx.cert_store = OpenSSL::X509::Store.new
      ctx.cert_store.add_cert(@ca_cert)
      ctx.verify_mode = OpenSSL::SSL::VERIFY_PEER

      [
        ["a.example.com", true],
        ["A.Example.Com", true],
        ["x.example.com", false],
        ["b.example.com", false],
        ["x.b.example.com", true],
        ["cx.example.com", true],
        ["d.x.example.com", false],
      ].each do |name, expected_ok|
        next if name.start_with?('cx') if libressl?(3, 2, 2)
        begin
          sock = TCPSocket.new("127.0.0.1", port)
          ssl = OpenSSL::SSL::SSLSocket.new(sock, ctx)
          ssl.hostname = name
          if expected_ok
            ssl.connect
            ssl.puts "abc"; assert_equal "abc\n", ssl.gets
          else
            assert_handshake_error { ssl.connect }
          end
        ensure
          ssl.close if ssl
          sock.close if sock
        end
      end
    end
  end

  def test_verify_hostname_failure_error_code
    ctx_proc = proc { |ctx|
      exts = [
        ["keyUsage", "keyEncipherment,digitalSignature", true],
        ["subjectAltName", "DNS:a.example.com"],
      ]
      ctx.cert = issue_cert(@svr, @svr_key, 4, exts, @ca_cert, @ca_key)
      ctx.key = @svr_key
    }

    start_server(ctx_proc: ctx_proc, ignore_listener_error: true) do |port|
      verify_callback_ok = verify_callback_err = nil

      ctx = OpenSSL::SSL::SSLContext.new
      ctx.verify_hostname = true
      ctx.cert_store = OpenSSL::X509::Store.new
      ctx.cert_store.add_cert(@ca_cert)
      ctx.verify_mode = OpenSSL::SSL::VERIFY_PEER
      ctx.verify_callback = -> (preverify_ok, store_ctx) {
        verify_callback_ok = preverify_ok
        verify_callback_err = store_ctx.error
        preverify_ok
      }

      begin
        sock = TCPSocket.new("127.0.0.1", port)
        ssl = OpenSSL::SSL::SSLSocket.new(sock, ctx)
        ssl.hostname = "b.example.com"
        assert_handshake_error { ssl.connect }
        assert_equal false, verify_callback_ok
        assert_equal OpenSSL::X509::V_ERR_HOSTNAME_MISMATCH, verify_callback_err
      ensure
        sock&.close
      end
    end
  end

  def test_connect_certificate_verify_failed_exception_message
    start_server(ignore_listener_error: true) { |port|
      ctx = OpenSSL::SSL::SSLContext.new
      ctx.set_params
      assert_raise_with_message(OpenSSL::SSL::SSLError, /self signed/) {
        server_connect(port, ctx)
      }
    }

    ctx_proc = proc { |ctx|
      ctx.cert = issue_cert(@svr, @svr_key, 30, [], @ca_cert, @ca_key,
                            not_before: Time.now-100, not_after: Time.now-10)
    }
    start_server(ignore_listener_error: true, ctx_proc: ctx_proc) { |port|
      store = OpenSSL::X509::Store.new
      store.add_cert(@ca_cert)
      ctx = OpenSSL::SSL::SSLContext.new
      ctx.set_params(cert_store: store)
      assert_raise_with_message(OpenSSL::SSL::SSLError, /expired/) {
        server_connect(port, ctx)
      }
    }
  end

  def test_unset_OP_ALL
    ctx_proc = Proc.new { |ctx|
      # If OP_DONT_INSERT_EMPTY_FRAGMENTS is not defined, this test is
      # redundant because the default options already are equal to OP_ALL.
      # But it also degrades gracefully, so keep it
      ctx.options = OpenSSL::SSL::OP_ALL
    }
    start_server(ctx_proc: ctx_proc) { |port|
      server_connect(port) { |ssl|
        ssl.puts('hello')
        assert_equal("hello\n", ssl.gets)
      }
    }
  end

  def check_supported_protocol_versions
    possible_versions = [
      OpenSSL::SSL::SSL3_VERSION,
      OpenSSL::SSL::TLS1_VERSION,
      OpenSSL::SSL::TLS1_1_VERSION,
      OpenSSL::SSL::TLS1_2_VERSION,
      # OpenSSL 1.1.1
      defined?(OpenSSL::SSL::TLS1_3_VERSION) && OpenSSL::SSL::TLS1_3_VERSION,
    ].compact

    # Prepare for testing & do sanity check
    supported = []
    possible_versions.each do |ver|
      catch(:unsupported) {
        ctx_proc = proc { |ctx|
          begin
            ctx.min_version = ctx.max_version = ver
          rescue ArgumentError, OpenSSL::SSL::SSLError
            throw :unsupported
          end
        }
        start_server(ctx_proc: ctx_proc, ignore_listener_error: true) do |port|
          begin
            server_connect(port) { |ssl|
              ssl.puts "abc"; assert_equal "abc\n", ssl.gets
            }
          rescue OpenSSL::SSL::SSLError, Errno::ECONNRESET
          else
            supported << ver
          end
        end
      }
    end
    assert_not_empty supported

    supported
  end

  def test_set_params_min_version
    supported = check_supported_protocol_versions
    store = OpenSSL::X509::Store.new
    store.add_cert(@ca_cert)

    if supported.include?(OpenSSL::SSL::SSL3_VERSION)
      # SSLContext#set_params properly disables SSL 3.0 by default
      ctx_proc = proc { |ctx|
        ctx.min_version = ctx.max_version = OpenSSL::SSL::SSL3_VERSION
      }
      start_server(ctx_proc: ctx_proc, ignore_listener_error: true) { |port|
        ctx = OpenSSL::SSL::SSLContext.new
        ctx.set_params(cert_store: store, verify_hostname: false)
        assert_handshake_error { server_connect(port, ctx) { } }
      }
    end
  end

  def test_minmax_version
    supported = check_supported_protocol_versions

    # name: The string that would be returned by SSL_get_version()
    # method: The version-specific method name (if any)
    vmap = {
      OpenSSL::SSL::SSL3_VERSION => { name: "SSLv3", method: "SSLv3" },
      OpenSSL::SSL::SSL3_VERSION => { name: "SSLv3", method: "SSLv3" },
      OpenSSL::SSL::TLS1_VERSION => { name: "TLSv1", method: "TLSv1" },
      OpenSSL::SSL::TLS1_1_VERSION => { name: "TLSv1.1", method: "TLSv1_1" },
      OpenSSL::SSL::TLS1_2_VERSION => { name: "TLSv1.2", method: "TLSv1_2" },
      # OpenSSL 1.1.1
      defined?(OpenSSL::SSL::TLS1_3_VERSION) && OpenSSL::SSL::TLS1_3_VERSION =>
      { name: "TLSv1.3", method: nil },
    }

    # Server enables a single version
    supported.each do |ver|
      ctx_proc = proc { |ctx| ctx.min_version = ctx.max_version = ver }
      start_server(ctx_proc: ctx_proc, ignore_listener_error: true) { |port|
        supported.each do |cver|
          # Client enables a single version
          ctx1 = OpenSSL::SSL::SSLContext.new
          ctx1.min_version = ctx1.max_version = cver
          if ver == cver
            server_connect(port, ctx1) { |ssl|
              assert_equal vmap[cver][:name], ssl.ssl_version
              ssl.puts "abc"; assert_equal "abc\n", ssl.gets
            }
          else
            assert_handshake_error { server_connect(port, ctx1) { } }
          end

          # There is no version-specific SSL methods for TLS 1.3
          if cver <= OpenSSL::SSL::TLS1_2_VERSION
            # Client enables a single version using #ssl_version=
            ctx2 = OpenSSL::SSL::SSLContext.new
            ctx2.ssl_version = vmap[cver][:method]
            if ver == cver
              server_connect(port, ctx2) { |ssl|
                assert_equal vmap[cver][:name], ssl.ssl_version
                ssl.puts "abc"; assert_equal "abc\n", ssl.gets
              }
            else
              assert_handshake_error { server_connect(port, ctx2) { } }
            end
          end
        end

        # Client enables all supported versions
        ctx3 = OpenSSL::SSL::SSLContext.new
        ctx3.min_version = ctx3.max_version = nil
        server_connect(port, ctx3) { |ssl|
          assert_equal vmap[ver][:name], ssl.ssl_version
          ssl.puts "abc"; assert_equal "abc\n", ssl.gets
        }
      }
    end

    if supported.size == 1
      pend "More than one protocol version must be supported"
    end

    # Server sets min_version (earliest is disabled)
    sver = supported[1]
    ctx_proc = proc { |ctx| ctx.min_version = sver }
    start_server(ctx_proc: ctx_proc, ignore_listener_error: true) { |port|
      supported.each do |cver|
        # Client sets min_version
        ctx1 = OpenSSL::SSL::SSLContext.new
        ctx1.min_version = cver
        server_connect(port, ctx1) { |ssl|
          assert_equal vmap[supported.last][:name], ssl.ssl_version
          ssl.puts "abc"; assert_equal "abc\n", ssl.gets
        }

        # Client sets max_version
        ctx2 = OpenSSL::SSL::SSLContext.new
        ctx2.max_version = cver
        if cver >= sver
          server_connect(port, ctx2) { |ssl|
            assert_equal vmap[cver][:name], ssl.ssl_version
            ssl.puts "abc"; assert_equal "abc\n", ssl.gets
          }
        else
          assert_handshake_error { server_connect(port, ctx2) { } }
        end
      end
    }

    # Server sets max_version (latest is disabled)
    sver = supported[-2]
    ctx_proc = proc { |ctx| ctx.max_version = sver }
    start_server(ctx_proc: ctx_proc, ignore_listener_error: true) { |port|
      supported.each do |cver|
        # Client sets min_version
        ctx1 = OpenSSL::SSL::SSLContext.new
        ctx1.min_version = cver
        if cver <= sver
          server_connect(port, ctx1) { |ssl|
            assert_equal vmap[sver][:name], ssl.ssl_version
            ssl.puts "abc"; assert_equal "abc\n", ssl.gets
          }
        else
          assert_handshake_error { server_connect(port, ctx1) { } }
        end

        # Client sets max_version
        ctx2 = OpenSSL::SSL::SSLContext.new
        ctx2.max_version = cver
        server_connect(port, ctx2) { |ssl|
          if cver >= sver
            assert_equal vmap[sver][:name], ssl.ssl_version
          else
            assert_equal vmap[cver][:name], ssl.ssl_version
          end
          ssl.puts "abc"; assert_equal "abc\n", ssl.gets
        }
      end
    }
  end

  def test_options_disable_versions
    # Note: Use of these OP_* flags has been deprecated since OpenSSL 1.1.0.
    supported = check_supported_protocol_versions

    if supported.include?(OpenSSL::SSL::TLS1_1_VERSION) &&
        supported.include?(OpenSSL::SSL::TLS1_2_VERSION)
      # Server disables ~ TLS 1.1
      ctx_proc = proc { |ctx|
        ctx.options |= OpenSSL::SSL::OP_NO_SSLv2 | OpenSSL::SSL::OP_NO_SSLv3 |
          OpenSSL::SSL::OP_NO_TLSv1 | OpenSSL::SSL::OP_NO_TLSv1_1
      }
      start_server(ctx_proc: ctx_proc, ignore_listener_error: true) { |port|
        # Client only supports TLS 1.1
        ctx1 = OpenSSL::SSL::SSLContext.new
        ctx1.min_version = ctx1.max_version = OpenSSL::SSL::TLS1_1_VERSION
        assert_handshake_error { server_connect(port, ctx1) { } }

        # Client only supports TLS 1.2
        ctx2 = OpenSSL::SSL::SSLContext.new
        ctx2.min_version = ctx2.max_version = OpenSSL::SSL::TLS1_2_VERSION
        assert_nothing_raised { server_connect(port, ctx2) { } }
      }

      # Server only supports TLS 1.1
      ctx_proc = proc { |ctx|
        ctx.min_version = ctx.max_version = OpenSSL::SSL::TLS1_1_VERSION
      }
      start_server(ctx_proc: ctx_proc, ignore_listener_error: true) { |port|
        # Client disables TLS 1.1
        ctx1 = OpenSSL::SSL::SSLContext.new
        ctx1.options |= OpenSSL::SSL::OP_NO_TLSv1_1
        assert_handshake_error { server_connect(port, ctx1) { } }

        # Client disables TLS 1.2
        ctx2 = OpenSSL::SSL::SSLContext.new
        ctx2.options |= OpenSSL::SSL::OP_NO_TLSv1_2
        assert_nothing_raised { server_connect(port, ctx2) { } }
      }
    else
      pend "TLS 1.1 and TLS 1.2 must be supported; skipping"
    end
  end

  def test_ssl_methods_constant
    EnvUtil.suppress_warning { # Deprecated in v2.1.0
      base = [:TLSv1_2, :TLSv1_1, :TLSv1, :SSLv3, :SSLv2, :SSLv23]
      base.each do |name|
        assert_include OpenSSL::SSL::SSLContext::METHODS, name
        assert_include OpenSSL::SSL::SSLContext::METHODS, :"#{name}_client"
        assert_include OpenSSL::SSL::SSLContext::METHODS, :"#{name}_server"
      end
    }
  end

  def test_renegotiation_cb
    num_handshakes = 0
    renegotiation_cb = Proc.new { |ssl| num_handshakes += 1 }
    ctx_proc = Proc.new { |ctx| ctx.renegotiation_cb = renegotiation_cb }
    start_server_version(:SSLv23, ctx_proc) { |port|
      server_connect(port) { |ssl|
        assert_equal(1, num_handshakes)
        ssl.puts "abc"; assert_equal "abc\n", ssl.gets
      }
    }
  end

  def test_alpn_protocol_selection_ary
    advertised = ["http/1.1", "spdy/2"]
    ctx_proc = Proc.new { |ctx|
      ctx.alpn_select_cb = -> (protocols) {
        protocols.first
      }
      ctx.alpn_protocols = advertised
    }
    start_server_version(:SSLv23, ctx_proc) { |port|
      ctx = OpenSSL::SSL::SSLContext.new
      ctx.alpn_protocols = advertised
      server_connect(port, ctx) { |ssl|
        assert_equal(advertised.first, ssl.alpn_protocol)
        ssl.puts "abc"; assert_equal "abc\n", ssl.gets
      }
    }
  end

  def test_alpn_protocol_selection_cancel
    sock1, sock2 = socketpair

    ctx1 = OpenSSL::SSL::SSLContext.new
    ctx1.cert = @svr_cert
    ctx1.key = @svr_key
    ctx1.tmp_dh_callback = proc { Fixtures.pkey("dh-1") }
    ctx1.alpn_select_cb = -> (protocols) { nil }
    ssl1 = OpenSSL::SSL::SSLSocket.new(sock1, ctx1)

    ctx2 = OpenSSL::SSL::SSLContext.new
    ctx2.alpn_protocols = ["http/1.1"]
    ssl2 = OpenSSL::SSL::SSLSocket.new(sock2, ctx2)

    t = Thread.new {
      ssl2.connect_nonblock(exception: false)
    }
    assert_raise_with_message(TypeError, /nil/) { ssl1.accept }
    t.join
  ensure
    sock1&.close
    sock2&.close
    ssl1&.close
    ssl2&.close
    t&.kill
    t&.join
  end

  def test_npn_protocol_selection_ary
    pend "TLS 1.2 is not supported" unless tls12_supported?
    pend "NPN is not supported" unless \
      OpenSSL::SSL::SSLContext.method_defined?(:npn_select_cb)
    pend "LibreSSL 2.6 has broken NPN functions" if libressl?(2, 6, 1)

    advertised = ["http/1.1", "spdy/2"]
    ctx_proc = proc { |ctx| ctx.npn_protocols = advertised }
    start_server_version(:TLSv1_2, ctx_proc) { |port|
      selector = lambda { |which|
        ctx = OpenSSL::SSL::SSLContext.new
        ctx.npn_select_cb = -> (protocols) { protocols.send(which) }
        server_connect(port, ctx) { |ssl|
          assert_equal(advertised.send(which), ssl.npn_protocol)
        }
      }
      selector.call(:first)
      selector.call(:last)
    }
  end

  def test_npn_protocol_selection_enum
    pend "TLS 1.2 is not supported" unless tls12_supported?
    pend "NPN is not supported" unless \
      OpenSSL::SSL::SSLContext.method_defined?(:npn_select_cb)
    pend "LibreSSL 2.6 has broken NPN functions" if libressl?(2, 6, 1)

    advertised = Object.new
    def advertised.each
      yield "http/1.1"
      yield "spdy/2"
    end
    ctx_proc = Proc.new { |ctx| ctx.npn_protocols = advertised }
    start_server_version(:TLSv1_2, ctx_proc) { |port|
      selector = lambda { |selected, which|
        ctx = OpenSSL::SSL::SSLContext.new
        ctx.npn_select_cb = -> (protocols) { protocols.to_a.send(which) }
        server_connect(port, ctx) { |ssl|
          assert_equal(selected, ssl.npn_protocol)
        }
      }
      selector.call("http/1.1", :first)
      selector.call("spdy/2", :last)
    }
  end

  def test_npn_protocol_selection_cancel
    pend "TLS 1.2 is not supported" unless tls12_supported?
    pend "NPN is not supported" unless \
      OpenSSL::SSL::SSLContext.method_defined?(:npn_select_cb)
    pend "LibreSSL 2.6 has broken NPN functions" if libressl?(2, 6, 1)

    ctx_proc = Proc.new { |ctx| ctx.npn_protocols = ["http/1.1"] }
    start_server_version(:TLSv1_2, ctx_proc) { |port|
      ctx = OpenSSL::SSL::SSLContext.new
      ctx.npn_select_cb = -> (protocols) { raise RuntimeError.new }
      assert_raise(RuntimeError) { server_connect(port, ctx) }
    }
  end

  def test_npn_advertised_protocol_too_long
    pend "TLS 1.2 is not supported" unless tls12_supported?
    pend "NPN is not supported" unless \
      OpenSSL::SSL::SSLContext.method_defined?(:npn_select_cb)
    pend "LibreSSL 2.6 has broken NPN functions" if libressl?(2, 6, 1)

    ctx_proc = Proc.new { |ctx| ctx.npn_protocols = ["a" * 256] }
    start_server_version(:TLSv1_2, ctx_proc) { |port|
      ctx = OpenSSL::SSL::SSLContext.new
      ctx.npn_select_cb = -> (protocols) { protocols.first }
      assert_handshake_error { server_connect(port, ctx) }
    }
  end

  def test_npn_selected_protocol_too_long
    pend "TLS 1.2 is not supported" unless tls12_supported?
    pend "NPN is not supported" unless \
      OpenSSL::SSL::SSLContext.method_defined?(:npn_select_cb)
    pend "LibreSSL 2.6 has broken NPN functions" if libressl?(2, 6, 1)

    ctx_proc = Proc.new { |ctx| ctx.npn_protocols = ["http/1.1"] }
    start_server_version(:TLSv1_2, ctx_proc) { |port|
      ctx = OpenSSL::SSL::SSLContext.new
      ctx.npn_select_cb = -> (protocols) { "a" * 256 }
      assert_handshake_error { server_connect(port, ctx) }
    }
  end

  def readwrite_loop_safe(ctx, ssl)
    readwrite_loop(ctx, ssl)
  rescue OpenSSL::SSL::SSLError
  end

  def test_close_after_socket_close
    start_server(server_proc: method(:readwrite_loop_safe)) { |port|
      sock = TCPSocket.new("127.0.0.1", port)
      ssl = OpenSSL::SSL::SSLSocket.new(sock)
      ssl.connect
      ssl.puts "abc"; assert_equal "abc\n", ssl.gets
      sock.close
      assert_nothing_raised do
        ssl.close
      end
    }
  end

  def test_sync_close_without_connect
    Socket.open(:INET, :STREAM) {|s|
      ssl = OpenSSL::SSL::SSLSocket.new(s)
      ssl.sync_close = true
      ssl.close
      assert(s.closed?)
    }
  end

  def test_get_ephemeral_key
    if tls12_supported?
      # kRSA
      ctx_proc1 = proc { |ctx|
        ctx.ssl_version = :TLSv1_2
        ctx.ciphers = "kRSA"
      }
      start_server(ctx_proc: ctx_proc1, ignore_listener_error: true) do |port|
        ctx = OpenSSL::SSL::SSLContext.new
        ctx.ssl_version = :TLSv1_2
        ctx.ciphers = "kRSA"
        begin
          server_connect(port, ctx) { |ssl| assert_nil ssl.tmp_key }
        rescue OpenSSL::SSL::SSLError
          # kRSA seems disabled
          raise unless $!.message =~ /no cipher/
        end
      end
    end

    if defined?(OpenSSL::PKey::DH) && tls12_supported?
      # DHE
      # TODO: How to test this with TLS 1.3?
      ctx_proc2 = proc { |ctx|
        ctx.ssl_version = :TLSv1_2
        ctx.ciphers = "EDH"
      }
      start_server(ctx_proc: ctx_proc2) do |port|
        ctx = OpenSSL::SSL::SSLContext.new
        ctx.ssl_version = :TLSv1_2
        ctx.ciphers = "EDH"
        server_connect(port, ctx) { |ssl|
          assert_instance_of OpenSSL::PKey::DH, ssl.tmp_key
        }
      end
    end

    if defined?(OpenSSL::PKey::EC)
      # ECDHE
      ctx_proc3 = proc { |ctx|
        ctx.ciphers = "DEFAULT:!kRSA:!kEDH"
        ctx.ecdh_curves = "P-256"
      }
      start_server(ctx_proc: ctx_proc3) do |port|
        ctx = OpenSSL::SSL::SSLContext.new
        ctx.ciphers = "DEFAULT:!kRSA:!kEDH"
        server_connect(port, ctx) { |ssl|
          assert_instance_of OpenSSL::PKey::EC, ssl.tmp_key
          ssl.puts "abc"; assert_equal "abc\n", ssl.gets
        }
      end
    end
  end

  def test_fallback_scsv
    supported = check_supported_protocol_versions
    return unless supported.include?(OpenSSL::SSL::TLS1_1_VERSION) &&
      supported.include?(OpenSSL::SSL::TLS1_2_VERSION)

    pend "Fallback SCSV is not supported" unless \
      OpenSSL::SSL::SSLContext.method_defined?(:enable_fallback_scsv)

    start_server do |port|
      ctx = OpenSSL::SSL::SSLContext.new
      ctx.max_version = OpenSSL::SSL::TLS1_2_VERSION
      # Here is OK
      # TLS1.2 supported and this is what we ask the first time
      server_connect(port, ctx)
    end

    ctx_proc = proc { |ctx|
      ctx.max_version = OpenSSL::SSL::TLS1_1_VERSION
    }
    start_server(ctx_proc: ctx_proc) do |port|
      ctx = OpenSSL::SSL::SSLContext.new
      ctx.enable_fallback_scsv
      ctx.max_version = OpenSSL::SSL::TLS1_1_VERSION
      # Here is OK too
      # TLS1.2 not supported, fallback to TLS1.1 and signaling the fallback
      # Server doesn't support better, so connection OK
      server_connect(port, ctx)
    end

    # Here is not OK
    # TLS1.2 is supported, fallback to TLS1.1 (downgrade attack) and signaling the fallback
    # Server support better, so refuse the connection
    sock1, sock2 = socketpair
    begin
      # This test is for the downgrade protection mechanism of TLS1.2.
      # This is why ctx1 bounds max_version == TLS1.2.
      # Otherwise, this test fails when using openssl 1.1.1 (or later) that supports TLS1.3.
      # TODO: We may need another test for TLS1.3 because it seems to have a different mechanism.
      ctx1 = OpenSSL::SSL::SSLContext.new
      ctx1.max_version = OpenSSL::SSL::TLS1_2_VERSION
      s1 = OpenSSL::SSL::SSLSocket.new(sock1, ctx1)

      ctx2 = OpenSSL::SSL::SSLContext.new
      ctx2.enable_fallback_scsv
      ctx2.max_version = OpenSSL::SSL::TLS1_1_VERSION
      s2 = OpenSSL::SSL::SSLSocket.new(sock2, ctx2)
      t = Thread.new {
        assert_raise_with_message(OpenSSL::SSL::SSLError, /inappropriate fallback/) {
          s2.connect
        }
      }
      assert_raise_with_message(OpenSSL::SSL::SSLError, /inappropriate fallback/) {
        s1.accept
      }
      t.join
    ensure
      sock1.close
      sock2.close
    end
  end

  def test_tmp_dh_callback
    dh = Fixtures.pkey("dh-1")
    called = false
    ctx_proc = -> ctx {
      ctx.max_version = :TLS1_2
      ctx.ciphers = "DH:!NULL"
      ctx.tmp_dh_callback = ->(*args) {
        called = true
        dh
      }
    }
    start_server(ctx_proc: ctx_proc) do |port|
      server_connect(port) { |ssl|
        assert called, "dh callback should be called"
        assert_equal dh.to_der, ssl.tmp_key.to_der
      }
    end
  end

  def test_connect_works_when_setting_dh_callback_to_nil
    ctx_proc = -> ctx {
      ctx.max_version = :TLS1_2
      ctx.ciphers = "DH:!NULL" # use DH
      ctx.tmp_dh_callback = nil
    }
    start_server(ctx_proc: ctx_proc) do |port|
      EnvUtil.suppress_warning { # uses default callback
        assert_nothing_raised {
          server_connect(port) { }
        }
      }
    end
  end

  def test_tmp_dh
    dh = Fixtures.pkey("dh-1")
    ctx_proc = -> ctx {
      ctx.max_version = :TLS1_2
      ctx.ciphers = "DH:!NULL" # use DH
      ctx.tmp_dh = dh
    }
    start_server(ctx_proc: ctx_proc) do |port|
      server_connect(port) { |ssl|
        assert_equal dh.to_der, ssl.tmp_key.to_der
      }
    end
  end

  def test_ecdh_curves_tls12
    pend "EC is disabled" unless defined?(OpenSSL::PKey::EC)

    ctx_proc = -> ctx {
      # Enable both ECDHE (~ TLS 1.2) cipher suites and TLS 1.3
      ctx.max_version = OpenSSL::SSL::TLS1_2_VERSION
      ctx.ciphers = "kEECDH"
      ctx.ecdh_curves = "P-384:P-521"
    }
    start_server(ctx_proc: ctx_proc, ignore_listener_error: true) do |port|
      # Test 1: Client=P-256:P-384, Server=P-384:P-521 --> P-384
      ctx = OpenSSL::SSL::SSLContext.new
      ctx.ecdh_curves = "P-256:P-384"
      server_connect(port, ctx) { |ssl|
        cs = ssl.cipher[0]
        assert_match (/\AECDH/), cs
<<<<<<< HEAD
        assert_equal "secp384r1", ssl.tmp_key.group.curve_name
=======
        if ssl.respond_to?(:tmp_key)
          assert_equal "secp384r1", ssl.tmp_key.group.curve_name
        end
>>>>>>> 65e7207a
        ssl.puts "abc"; assert_equal "abc\n", ssl.gets
      }

      # Test 2: Client=P-256, Server=P-521:P-384 --> Fail
      ctx = OpenSSL::SSL::SSLContext.new
      ctx.ecdh_curves = "P-256"
      assert_raise(OpenSSL::SSL::SSLError) {
        server_connect(port, ctx) { }
      }

      # Test 3: Client=P-521:P-384, Server=P-521:P-384 --> P-521
      ctx = OpenSSL::SSL::SSLContext.new
      ctx.ecdh_curves = "P-521:P-384"
      server_connect(port, ctx) { |ssl|
        assert_equal "secp521r1", ssl.tmp_key.group.curve_name
        ssl.puts "abc"; assert_equal "abc\n", ssl.gets
      }
    end
  end

  def test_ecdh_curves_tls13
    pend "EC is disabled" unless defined?(OpenSSL::PKey::EC)
    pend "TLS 1.3 not supported" unless tls13_supported?

    ctx_proc = -> ctx {
      # Assume TLS 1.3 is enabled and chosen by default
      ctx.ecdh_curves = "P-384:P-521"
    }
    start_server(ctx_proc: ctx_proc, ignore_listener_error: true) do |port|
      ctx = OpenSSL::SSL::SSLContext.new
      ctx.ecdh_curves = "P-256:P-384" # disable P-521

      server_connect(port, ctx) { |ssl|
        assert_equal "TLSv1.3", ssl.ssl_version
        assert_equal "secp384r1", ssl.tmp_key.group.curve_name
        ssl.puts "abc"; assert_equal "abc\n", ssl.gets
      }
    end
  end

  def test_ecdh_curves_tls13
    pend "EC is disabled" unless defined?(OpenSSL::PKey::EC)
    pend "TLS 1.3 not supported" unless tls13_supported?

    ctx_proc = -> ctx {
      # Assume TLS 1.3 is enabled and chosen by default
      ctx.ecdh_curves = "P-384:P-521"
    }
    start_server(ctx_proc: ctx_proc, ignore_listener_error: true) do |port|
      ctx = OpenSSL::SSL::SSLContext.new
      ctx.ecdh_curves = "P-256:P-384" # disable P-521

      server_connect(port, ctx) { |ssl|
        assert_equal "TLSv1.3", ssl.ssl_version
        assert_equal "secp384r1", ssl.tmp_key.group.curve_name
        ssl.puts "abc"; assert_equal "abc\n", ssl.gets
      }
    end
  end

  def test_security_level
    ctx = OpenSSL::SSL::SSLContext.new
    begin
      ctx.security_level = 1
    rescue NotImplementedError
      assert_equal(0, ctx.security_level)
      return
    end
    assert_equal(1, ctx.security_level)

    dsa512 = Fixtures.pkey("dsa512")
    dsa512_cert = issue_cert(@svr, dsa512, 50, [], @ca_cert, @ca_key)
    rsa1024 = Fixtures.pkey("rsa1024")
    rsa1024_cert = issue_cert(@svr, rsa1024, 51, [], @ca_cert, @ca_key)

    assert_raise(OpenSSL::SSL::SSLError) {
      # 512 bit DSA key is rejected because it offers < 80 bits of security
      ctx.add_certificate(dsa512_cert, dsa512)
    }
    assert_nothing_raised {
      ctx.add_certificate(rsa1024_cert, rsa1024)
    }
    ctx.security_level = 2
    assert_raise(OpenSSL::SSL::SSLError) {
      # < 112 bits of security
      ctx.add_certificate(rsa1024_cert, rsa1024)
    }
  end

  def test_dup
    ctx = OpenSSL::SSL::SSLContext.new
    sock1, sock2 = socketpair
    ssl = OpenSSL::SSL::SSLSocket.new(sock1, ctx)

    assert_raise(NoMethodError) { ctx.dup }
    assert_raise(NoMethodError) { ssl.dup }
  ensure
    ssl.close if ssl
    sock1.close
    sock2.close
  end

  def test_freeze_calls_setup
    bug = "[ruby/openssl#85]"
    start_server(ignore_listener_error: true) { |port|
      ctx = OpenSSL::SSL::SSLContext.new
      ctx.verify_mode = OpenSSL::SSL::VERIFY_PEER
      ctx.freeze
      assert_raise(OpenSSL::SSL::SSLError, bug) {
        server_connect(port, ctx)
      }
    }
  end

  def test_fileno
    ctx = OpenSSL::SSL::SSLContext.new
    sock1, sock2 = socketpair

    socket = OpenSSL::SSL::SSLSocket.new(sock1)
    server = OpenSSL::SSL::SSLServer.new(sock2, ctx)

    assert_equal socket.fileno, socket.to_io.fileno
    assert_equal server.fileno, server.to_io.fileno
  ensure
    sock1.close
    sock2.close
  end

  private

  def start_server_version(version, ctx_proc = nil,
                           server_proc = method(:readwrite_loop), &blk)
    ctx_wrap = Proc.new { |ctx|
      ctx.ssl_version = version
      ctx_proc.call(ctx) if ctx_proc
    }
    start_server(
      ctx_proc: ctx_wrap,
      server_proc: server_proc,
      ignore_listener_error: true,
      &blk
    )
  end

  def server_connect(port, ctx = nil)
    sock = TCPSocket.new("127.0.0.1", port)
    ssl = ctx ? OpenSSL::SSL::SSLSocket.new(sock, ctx) : OpenSSL::SSL::SSLSocket.new(sock)
    ssl.sync_close = true
    ssl.connect
    yield ssl if block_given?
  ensure
    if ssl
      ssl.close
    elsif sock
      sock.close
    end
  end

  def assert_handshake_error
    # different OpenSSL versions react differently when facing a SSL/TLS version
    # that has been marked as forbidden, therefore any of these may be raised
    assert_raise(OpenSSL::SSL::SSLError, Errno::ECONNRESET, Errno::EPIPE) {
      yield
    }
  end
end

end<|MERGE_RESOLUTION|>--- conflicted
+++ resolved
@@ -1648,13 +1648,7 @@
       server_connect(port, ctx) { |ssl|
         cs = ssl.cipher[0]
         assert_match (/\AECDH/), cs
-<<<<<<< HEAD
         assert_equal "secp384r1", ssl.tmp_key.group.curve_name
-=======
-        if ssl.respond_to?(:tmp_key)
-          assert_equal "secp384r1", ssl.tmp_key.group.curve_name
-        end
->>>>>>> 65e7207a
         ssl.puts "abc"; assert_equal "abc\n", ssl.gets
       }
 
@@ -1670,26 +1664,6 @@
       ctx.ecdh_curves = "P-521:P-384"
       server_connect(port, ctx) { |ssl|
         assert_equal "secp521r1", ssl.tmp_key.group.curve_name
-        ssl.puts "abc"; assert_equal "abc\n", ssl.gets
-      }
-    end
-  end
-
-  def test_ecdh_curves_tls13
-    pend "EC is disabled" unless defined?(OpenSSL::PKey::EC)
-    pend "TLS 1.3 not supported" unless tls13_supported?
-
-    ctx_proc = -> ctx {
-      # Assume TLS 1.3 is enabled and chosen by default
-      ctx.ecdh_curves = "P-384:P-521"
-    }
-    start_server(ctx_proc: ctx_proc, ignore_listener_error: true) do |port|
-      ctx = OpenSSL::SSL::SSLContext.new
-      ctx.ecdh_curves = "P-256:P-384" # disable P-521
-
-      server_connect(port, ctx) { |ssl|
-        assert_equal "TLSv1.3", ssl.ssl_version
-        assert_equal "secp384r1", ssl.tmp_key.group.curve_name
         ssl.puts "abc"; assert_equal "abc\n", ssl.gets
       }
     end
