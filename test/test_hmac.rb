--- conflicted
+++ resolved
@@ -1,7 +1,7 @@
 # frozen_string_literal: false
 require_relative 'utils'
 
-if defined?(OpenSSL::TestUtils)
+if defined?(OpenSSL)
 
 class OpenSSL::TestHMAC < OpenSSL::TestCase
   def test_hmac
@@ -39,9 +39,6 @@
     second = h1.update("test").hexdigest
     assert_equal first, second
   end
-<<<<<<< HEAD
-=======
 end
 
->>>>>>> 230467d2
 end