--- conflicted
+++ resolved
@@ -6,7 +6,6 @@
 if defined?(OpenSSL)
 
 class OpenSSL::TestBN < OpenSSL::TestCase
-<<<<<<< HEAD
   def setup
     super
     @e1 = OpenSSL::BN.new(999.to_s(16), 16) # OpenSSL::BN.new(str, 16) must be most stable
@@ -271,60 +270,7 @@
     assert_equal(1, @e1.cmp(-999))
     assert_equal(0, @e1.ucmp(999))
     assert_equal(0, @e1.ucmp(-999))
-=======
-  def test_new_str
-    e1 = OpenSSL::BN.new(999.to_s(16), 16) # OpenSSL::BN.new(str, 16) must be most stable
-    e2 = OpenSSL::BN.new((2**107-1).to_s(16), 16)
-    assert_equal(e1, OpenSSL::BN.new("999"))
-    assert_equal(e2, OpenSSL::BN.new((2**107-1).to_s))
-    assert_equal(e1, OpenSSL::BN.new("999", 10))
-    assert_equal(e2, OpenSSL::BN.new((2**107-1).to_s, 10))
-    assert_equal(e1, OpenSSL::BN.new("\x03\xE7", 2))
-    assert_equal(e2, OpenSSL::BN.new("\a\xFF\xFF\xFF\xFF\xFF\xFF\xFF\xFF\xFF\xFF\xFF\xFF\xFF", 2))
-    assert_equal(e1, OpenSSL::BN.new("\x00\x00\x00\x02\x03\xE7", 0))
-    assert_equal(e2, OpenSSL::BN.new("\x00\x00\x00\x0E\a\xFF\xFF\xFF\xFF\xFF\xFF\xFF\xFF\xFF\xFF\xFF\xFF\xFF", 0))
-  end
-
-  def test_new_bn
-    e1 = OpenSSL::BN.new(999.to_s(16), 16)
-    e2 = OpenSSL::BN.new((2**107-1).to_s(16), 16)
-    assert_equal(e1, OpenSSL::BN.new(e1))
-    assert_equal(e2, OpenSSL::BN.new(e2))
-  end
-
-  def test_new_integer
-    assert_equal(999.to_bn, OpenSSL::BN.new(999))
-    assert_equal((2 ** 107 - 1).to_bn, OpenSSL::BN.new(2 ** 107 - 1))
-    assert_equal(-999.to_bn, OpenSSL::BN.new(-999))
-    assert_equal((-(2 ** 107 - 1)).to_bn, OpenSSL::BN.new(-(2 ** 107 - 1)))
-  end
-
-  def test_to_bn
-    e1 = OpenSSL::BN.new(999.to_s(16), 16)
-    e2 = OpenSSL::BN.new((2**107-1).to_s(16), 16)
-    assert_equal(e1, 999.to_bn)
-    assert_equal(e2, (2**107-1).to_bn)
-  end
-
-  def test_prime_p
-    assert_equal(true, OpenSSL::BN.new((2 ** 107 - 1).to_s(16), 16).prime?)
-    assert_equal(true, OpenSSL::BN.new((2 ** 127 - 1).to_s(16), 16).prime?(1))
-  end
-
-  def test_cmp
-    bn1 = OpenSSL::BN.new('1')
-    bn2 = OpenSSL::BN.new('1')
-    bn3 = OpenSSL::BN.new('2')
-    assert_equal(false, bn1 == nil)
-    assert_equal(true,  bn1 != nil)
-    assert_equal(true, bn1 == bn2)
-    assert_equal(false, bn1 == bn3)
-    assert_equal(true, bn1.eql?(bn2))
-    assert_equal(false, bn1.eql?(bn3))
-    assert_equal(bn1.hash, bn2.hash)
-    assert_not_equal(bn3.hash, bn1.hash)
-    assert_instance_of(String, bn1.hash.to_s)
->>>>>>> 14e11655
+    assert_instance_of(String, @e1.hash.to_s)
   end
 end
 
